--- conflicted
+++ resolved
@@ -9,13 +9,10 @@
     * Changes
         * Undo version cap in XGBoost placed in :pr:`402` and allowed all released of XGBoost :pr:`407`
         * Support pandas 1.0.0 :pr:`486`
-<<<<<<< HEAD
         * Changed the output of `score` to return one dictionary :pr:`429`
         * Created classification and regression pipeline subclasses and removed objective as an attribute of pipeline classes :pr:`405`
         * Created binary and multiclass objective subclasses :pr:`419`
-=======
         * Made all references to the logger static :pr:`503`
->>>>>>> c088b701
     * Documentation Changes
         * Updated API reference to remove PipelinePlot and added moved PipelineBase plotting methods :pr:`483`
         * Add code style and github issue guides :pr:`463`
