.. _changelog:

Changelog
---------
**Future Releases**
    * Enhancements
        * Add normalization option and information to confusion matrix :pr:`484`
<<<<<<< HEAD
        * Renamed `PipelineBase.name` as `PipelineBase.summary` and redefined `PipelineBase.name` as class property :pr:`491`
=======
        * Added access to parameters in Pipelines with `PipelineBase.parameters` (used to be return of `PipelineBase.describe`) :pr:`501`
>>>>>>> 6501d43c
    * Fixes
    * Changes
        * Undo version cap in XGBoost placed in :pr:`402` and allowed all released of XGBoost :pr:`407`
        * Support pandas 1.0.0 :pr:`486`
        * Made all references to the logger static :pr:`503`
    * Documentation Changes
        * Updated API reference to remove PipelinePlot and added moved PipelineBase plotting methods :pr:`483`
        * Add code style and github issue guides :pr:`463`
    * Testing Changes
        * Added automated dependency check PR :pr:`482`
        * Update automated dependency check comment :pr:`497`


**v0.7.0 Mar. 9, 2020**
    * Enhancements
        * Added emacs buffers to .gitignore :pr:`350`
        * Add CatBoost (gradient-boosted trees) classification and regression components and pipelines :pr:`247`
        * Added Tuner abstract base class :pr:`351`
        * Added n_jobs as parameter for AutoClassificationSearch and AutoRegressionSearch :pr:`403`
        * Changed colors of confusion matrix to shades of blue and updated axis order to match scikit-learn's :pr:`426`
        * Added PipelineBase graph and feature_importance_graph methods, moved from previous location :pr:`423`
        * Added support for python 3.8 :pr:`462`
    * Fixes
        * Fixed ROC and confusion matrix plots not being calculated if user passed own additional_objectives :pr:`276`
        * Fixed ReadtheDocs FileNotFoundError exception for fraud dataset :pr:`439`
    * Changes
        * Added n_estimators as a tunable parameter for XGBoost :pr:`307`
        * Remove unused parameter ObjectiveBase.fit_needs_proba :pr:`320`
        * Remove extraneous parameter component_type from all components :pr:`361`
        * Remove unused rankings.csv file :pr:`397`
        * Downloaded demo and test datasets so unit tests can run offline :pr:`408`
        * Remove `_needs_fitting` attribute from Components :pr:`398`
        * Changed plot.feature_importance to show only non-zero feature importances by default, added optional parameter to show all :pr:`413`
        * Refactored `PipelineBase` to take in parameter dictionary and moved pipeline metadata to class attribute :pr:`421`
        * Dropped support for Python 3.5 :pr:`438`
        * Removed unused `apply.py` file :pr:`449`
        * Clean up requirements.txt to remove unused deps :pr:`451`
    * Documentation Changes
        * Update release.md with instructions to release to internal license key :pr:`354`
    * Testing Changes
        * Added tests for utils (and moved current utils to gen_utils) :pr:`297`
        * Moved XGBoost install into it's own separate step on Windows using Conda :pr:`313`
        * Rewind pandas version to before 1.0.0, to diagnose test failures for that version :pr:`325`
        * Added dependency update checkin test :pr:`324`
        * Rewind XGBoost version to before 1.0.0 to diagnose test failures for that version :pr:`402`
        * Update dependency check to use a whitelist :pr:`417`
        * Update unit test jobs to not install dev deps :pr:`455`
.. warning::

    **Breaking Changes**

    * Python 3.5 will not be actively supported.

**v0.6.0 Dec. 16, 2019**
    * Enhancements
        * Added ability to create a plot of feature importances :pr:`133`
        * Add early stopping to AutoML using patience and tolerance parameters :pr:`241`
        * Added ROC and confusion matrix metrics and plot for classification problems and introduce PipelineSearchPlots class :pr:`242`
        * Enhanced AutoML results with search order :pr:`260`
    * Fixes
        * Lower botocore requirement :pr:`235`
        * Fixed decision_function calculation for FraudCost objective :pr:`254`
        * Fixed return value of Recall metrics :pr:`264`
        * Components return `self` on fit :pr:`289`
    * Changes
        * Renamed automl classes to AutoRegressionSearch and AutoClassificationSearch :pr:`287`
        * Updating demo datasets to retain column names :pr:`223`
        * Moving pipeline visualization to PipelinePlots class :pr:`228`
        * Standarizing inputs as pd.Dataframe / pd.Series :pr:`130`
        * Enforcing that pipelines must have an estimator as last component :pr:`277`
        * Added ipywidgets as a dependency in requirements.txt :pr:`278`
    * Documentation Changes
        * Adding class properties to API reference :pr:`244`
        * Fix and filter FutureWarnings from scikit-learn :pr:`249`, :pr:`257`
        * Adding Linear Regression to API reference and cleaning up some Sphinx warnings :pr:`227`
    * Testing Changes
        * Added support for testing on Windows with CircleCI :pr:`226`
        * Added support for doctests :pr:`233`

.. warning::

    **Breaking Changes**

    * The ``fit()`` method for ``AutoClassifier`` and ``AutoRegressor`` has been renamed to ``search()``.
    * ``AutoClassifier`` has been renamed to ``AutoClassificationSearch``
    * ``AutoRegressor`` has been renamed to ``AutoRegressionSearch``
    * ``AutoClassificationSearch.results`` and ``AutoRegressionSearch.results`` now is a dictionary with ``pipeline_results`` and ``search_order`` keys. ``pipeline_results`` can be used to access a dictionary that is identical to the old ``.results`` dictionary. Whereas,``search_order`` returns a list of the search order in terms of pipeline id.
    * Pipelines now require an estimator as the last component in `component_list`. Slicing pipelines now throws an NotImplementedError to avoid returning Pipelines without an estimator.

**v0.5.2 Nov. 18, 2019**
    * Enhancements
        * Adding basic pipeline structure visualization :pr:`211`
    * Documentation Changes
        * Added notebooks to build process :pr:`212`

**v0.5.1 Nov. 15, 2019**
    * Enhancements
        * Added basic outlier detection guardrail :pr:`151`
        * Added basic ID column guardrail :pr:`135`
        * Added support for unlimited pipelines with a max_time limit :pr:`70`
        * Updated .readthedocs.yaml to successfully build :pr:`188`
    * Fixes
        * Removed MSLE from default additional objectives :pr:`203`
        * Fixed random_state passed in pipelines :pr:`204`
        * Fixed slow down in RFRegressor :pr:`206`
    * Changes
        * Pulled information for describe_pipeline from pipeline's new describe method :pr:`190`
        * Refactored pipelines :pr:`108`
        * Removed guardrails from Auto(*) :pr:`202`, :pr:`208`
    * Documentation Changes
        * Updated documentation to show max_time enhancements :pr:`189`
        * Updated release instructions for RTD :pr:`193`
        * Added notebooks to build process :pr:`212`
        * Added contributing instructions :pr:`213`
        * Added new content :pr:`222`

**v0.5.0 Oct. 29, 2019**
    * Enhancements
        * Added basic one hot encoding :pr:`73`
        * Use enums for model_type :pr:`110`
        * Support for splitting regression datasets :pr:`112`
        * Auto-infer multiclass classification :pr:`99`
        * Added support for other units in max_time :pr:`125`
        * Detect highly null columns :pr:`121`
        * Added additional regression objectives :pr:`100`
        * Show an interactive iteration vs. score plot when using fit() :pr:`134`
    * Fixes
        * Reordered `describe_pipeline` :pr:`94`
        * Added type check for model_type :pr:`109`
        * Fixed `s` units when setting string max_time :pr:`132`
        * Fix objectives not appearing in API documentation :pr:`150`
    * Changes
        * Reorganized tests :pr:`93`
        * Moved logging to its own module :pr:`119`
        * Show progress bar history :pr:`111`
        * Using cloudpickle instead of pickle to allow unloading of custom objectives :pr:`113`
        * Removed render.py :pr:`154`
    * Documentation Changes
        * Update release instructions :pr:`140`
        * Include additional_objectives parameter :pr:`124`
        * Added Changelog :pr:`136`
    * Testing Changes
        * Code coverage :pr:`90`
        * Added CircleCI tests for other Python versions :pr:`104`
        * Added doc notebooks as tests :pr:`139`
        * Test metadata for CircleCI and 2 core parallelism :pr:`137`

**v0.4.1 Sep. 16, 2019**
    * Enhancements
        * Added AutoML for classification and regressor using Autobase and Skopt :pr:`7` :pr:`9`
        * Implemented standard classification and regression metrics :pr:`7`
        * Added logistic regression, random forest, and XGBoost pipelines :pr:`7`
        * Implemented support for custom objectives :pr:`15`
        * Feature importance for pipelines :pr:`18`
        * Serialization for pipelines :pr:`19`
        * Allow fitting on objectives for optimal threshold :pr:`27`
        * Added detect label leakage :pr:`31`
        * Implemented callbacks :pr:`42`
        * Allow for multiclass classification :pr:`21`
        * Added support for additional objectives :pr:`79`
    * Fixes
        * Fixed feature selection in pipelines :pr:`13`
        * Made random_seed usage consistent :pr:`45`
    * Documentation Changes
        * Documentation Changes
        * Added docstrings :pr:`6`
        * Created notebooks for docs :pr:`6`
        * Initialized readthedocs EvalML :pr:`6`
        * Added favicon :pr:`38`
    * Testing Changes
        * Added testing for loading data :pr:`39`

**v0.2.0 Aug. 13, 2019**
    * Enhancements
        * Created fraud detection objective :pr:`4`

**v0.1.0 July. 31, 2019**
    * *First Release*
    * Enhancements
        * Added lead scoring objecitve :pr:`1`
        * Added basic classifier :pr:`1`
    * Documentation Changes
        * Initialized Sphinx for docs :pr:`1`<|MERGE_RESOLUTION|>--- conflicted
+++ resolved
@@ -5,11 +5,8 @@
 **Future Releases**
     * Enhancements
         * Add normalization option and information to confusion matrix :pr:`484`
-<<<<<<< HEAD
         * Renamed `PipelineBase.name` as `PipelineBase.summary` and redefined `PipelineBase.name` as class property :pr:`491`
-=======
         * Added access to parameters in Pipelines with `PipelineBase.parameters` (used to be return of `PipelineBase.describe`) :pr:`501`
->>>>>>> 6501d43c
     * Fixes
     * Changes
         * Undo version cap in XGBoost placed in :pr:`402` and allowed all released of XGBoost :pr:`407`
