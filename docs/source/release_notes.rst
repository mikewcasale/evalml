--- conflicted
+++ resolved
@@ -6,6 +6,7 @@
         * Added ``graph_t_sne`` as a visualization tool for high dimensional data :pr:`1731`
         * Added the ability to see the linear coefficients of features in linear models terms :pr:`1738`
     * Fixes
+        * Removed ``random_state`` arg from ``get_pipelines`` in ``AutoMLSearch`` :pr:`1719`
     * Changes
     * Documentation Changes
     * Testing Changes
@@ -46,11 +47,7 @@
         * Fixed stacking argument ``n_jobs`` for IterativeAlgorithm :pr:`1706`
         * Updated CatBoost estimators to return self in ``.fit()`` rather than the underlying model for consistency :pr:`1701`
         * Added ability to initialize pipeline parameters in ``AutoMLSearch`` constructor :pr:`1676`
-<<<<<<< HEAD
-        * Removed ``random_state`` arg from ``get_pipelines`` in ``AutoMLSearch`` :pr:`1719`
-=======
         * Make AutoMLSearch pipelines pickle-able :pr:`1721`
->>>>>>> 4b3bfe4d
     * Changes
         * Added labeling to ``graph_confusion_matrix`` :pr:`1632`
         * Rerunning search for ``AutoMLSearch`` results in a message thrown rather than failing the search, and removed ``has_searched`` property :pr:`1647`
