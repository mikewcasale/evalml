--- conflicted
+++ resolved
@@ -4,12 +4,9 @@
 **Future Releases**
     * Enhancements
         * Added stacked ensemble component classes (``StackedEnsembleClassifier``, ``StackedEnsembleRegressor``) :pr:`1134`
-<<<<<<< HEAD
-        * Added ``HighVarianceCVDataCheck`` and replaced synonymous warning in ``AutoMLSearch`` :pr:`1254`
-=======
         * Added stacked ensemble component classes (StackedEnsembleClassifier, StackedEnsembleRegressor) :pr:`1134`
         * Added percent-better-than-baseline for all objectives to automl.results :pr:`1244`
->>>>>>> 6fba86a0
+        * Added ``HighVarianceCVDataCheck`` and replaced synonymous warning in ``AutoMLSearch`` :pr:`1254`
     * Fixes
     * Changes
         * Allow ``add_to_rankings`` to be called before AutoMLSearch is called :pr:`1250`
