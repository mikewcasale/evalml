--- conflicted
+++ resolved
@@ -12,11 +12,8 @@
         * Added ``is_bounded_like_percentage`` property for objectives. If true, the ``calculate_percent_difference`` method will return the absolute difference rather than relative difference :pr:`1809`
         * Added full error traceback to AutoMLSearch logger file :pr:`1840`
         * Changed ``TargetEncoder`` to preserve custom indices in the data :pr:`1836`
-<<<<<<< HEAD
+        * Refactored ``explain_predictions`` and ``explain_predictions_best_worst`` to only compute features once for all rows that need to be explained :pr:`1843`
         * Added custom random undersampler data splitter for classification :pr:`1857`
-=======
-        * Refactored ``explain_predictions`` and ``explain_predictions_best_worst`` to only compute features once for all rows that need to be explained :pr:`1843`
->>>>>>> 458fb407
     * Fixes
     * Changes
         * Modified ``calculate_percent_difference`` so that division by 0 is now inf rather than nan :pr:`1809`
