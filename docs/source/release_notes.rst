Release Notes
-------------

**Future Releases**
    * Enhancements
        * Added RMSLE, MSLE, and MAPE to core objectives while checking for negative target values in ``invalid_targets_data_check`` :pr:`1574`
        * Added validation checks for binary problems with regression-like datasets and multiclass problems without true multiclass targets in ``invalid_targets_data_check`` :pr:`1665`
        * Added time series support for ``make_pipeline`` :pr:`1566`
        * Added target name for output of pipeline ``predict`` method :pr:`1578`
        * Added multiclass check to ``InvalidTargetDataCheck`` for two examples per class :pr:`1596`
        * Support graphviz 0.16 :pr:`1657`
        * Enhanced time series pipelines to accept empty features :pr:`1651`
        * Added KNN Classifier to estimators. :pr:`1650`
        * Added support for list inputs for objectives :pr:`1663`
        * Added support for ``AutoMLSearch`` to handle time series classification pipelines :pr:`1666`
        * Enhanced ``DelayedFeaturesTransformer`` to encode categorical features and targets before delaying them :pr:`1691`
<<<<<<< HEAD
        * Added SVM Classifier and Regressor to estimators :pr:`1714`
=======
        * Added 2-way dependence plots. :pr:`1690`
>>>>>>> 0577e424
        * Added ability to directly iterate through components within Pipelines :pr:`1583`
    * Fixes
        * Fixed inconsistent attributes and added Exceptions to docs :pr:`1673`
        * Fixed ``TargetLeakageDataCheck`` to use Woodwork ``mutual_information`` rather than using Pandas' Pearson Correlation :pr:`1616`
        * Fixed thresholding for pipelines in ``AutoMLSearch`` to only threshold binary classification pipelines :pr:`1622` :pr:`1626`
        * Updated ``load_data`` to return Woodwork structures and update default parameter value for ``index`` to ``None`` :pr:`1610`
        * Pinned scipy at < 1.6.0 while we work on adding support :pr:`1629`
        * Fixed data check message formatting in ``AutoMLSearch`` :pr:`1633`
        * Addressed stacked ensemble component for ``scikit-learn`` v0.24 support by setting ``shuffle=True`` for default CV :pr:`1613`
        * Fixed bug where ``Imputer`` reset the index on ``X`` :pr:`1590`
        * Fixed ``AutoMLSearch`` stacktrace when a cutom objective was passed in as a primary objective or additional objective :pr:`1575`
        * Fixed custom index bug for ``MAPE`` objective :pr:`1641`
        * Fixed index bug for ``TextFeaturizer`` and ``LSA`` components :pr:`1644`
        * Limited ``load_fraud`` dataset loaded into ``automl.ipynb`` :pr:`1646`
        * ``add_to_rankings`` updates ``AutoMLSearch.best_pipeline`` when necessary :pr:`1647`
        * Fixed bug where time series baseline estimators were not receiving ``gap`` and ``max_delay`` in ``AutoMLSearch`` :pr:`1645`
        * Fixed jupyter notebooks to help the RTD buildtime :pr:`1654`
        * Added ``positive_only`` objectives to ``non_core_objectives`` :pr:`1661`
        * Fixed stacking argument ``n_jobs`` for IterativeAlgorithm :pr:`1706`
        * Updated CatBoost estimators to return self in ``.fit()`` rather than the underlying model for consistency :pr:`1701`
        * Added ability to initialize pipeline parameters in ``AutoMLSearch`` constructor :pr:`1676`
    * Changes
        * Added labeling to ``graph_confusion_matrix`` :pr:`1632`
        * Rerunning search for ``AutoMLSearch`` results in a message thrown rather than failing the search, and removed ``has_searched`` property :pr:`1647`
        * Changed tuner class to allow and ignore single parameter values as input :pr:`1686`
        * Capped LightGBM version limit to remove bug in docs :pr:`1711`
    * Documentation Changes
        * Update Model Understanding in the user guide to include ``visualize_decision_tree`` :pr:`1678`
        * Updated docs to include information about ``AutoMLSearch`` callback parameters and methods :pr:`1577`
        * Updated docs to prompt users to install graphiz on Mac :pr:`1656`
        * Added ``infer_feature_types`` to the ``start.ipynb`` guide :pr:`1700`
        * Added multicollinearity data check to API reference and docs :pr:`1707`
    * Testing Changes

.. warning::

    **Breaking Changes**
        * Removed ``has_searched`` property from ``AutoMLSearch`` :pr:`1647`


**v0.17.0 Dec. 29, 2020**
    * Enhancements
        * Added ``save_plot`` that allows for saving figures from different backends :pr:`1588`
        * Added ``LightGBM Regressor`` to regression components :pr:`1459`
        * Added ``visualize_decision_tree`` for tree visualization with ``decision_tree_data_from_estimator`` and ``decision_tree_data_from_pipeline`` to reformat tree structure output :pr:`1511`
        * Added `DFS Transformer` component into transformer components :pr:`1454`
        * Added ``MAPE`` to the standard metrics for time series problems and update objectives :pr:`1510`
        * Added ``graph_prediction_vs_actual_over_time`` and ``get_prediction_vs_actual_over_time_data`` to the model understanding module for time series problems :pr:`1483`
        * Added a ``ComponentGraph`` class that will support future pipelines as directed acyclic graphs :pr:`1415`
        * Updated data checks to accept ``Woodwork`` data structures :pr:`1481`
        * Added parameter to ``InvalidTargetDataCheck`` to show only top unique values rather than all unique values :pr:`1485`
        * Added multicollinearity data check :pr:`1515`
        * Added baseline pipeline and components for time series regression problems :pr:`1496`
        * Added more information to users about ensembling behavior in ``AutoMLSearch`` :pr:`1527`
        * Add woodwork support for more utility and graph methods :pr:`1544`
        * Changed ``DateTimeFeaturizer`` to encode features as int :pr:`1479`
        * Return trained pipelines from ``AutoMLSearch.best_pipeline`` :pr:`1547`
        * Added utility method so that users can set feature types without having to learn about Woodwork directly :pr:`1555`
        * Added Linear Discriminant Analysis transformer for dimensionality reduction :pr:`1331`
        * Added multiclass support for ``partial_dependence`` and ``graph_partial_dependence`` :pr:`1554`
        * Added ``TimeSeriesBinaryClassificationPipeline`` and ``TimeSeriesMulticlassClassificationPipeline`` classes :pr:`1528`
        * Added ``make_data_splitter`` method for easier automl data split customization :pr:`1568`
        * Integrated ``ComponentGraph`` class into Pipelines for full non-linear pipeline support :pr:`1543`
        * Update ``AutoMLSearch`` constructor to take training data instead of ``search`` and ``add_to_leaderboard`` :pr:`1597`
        * Update ``split_data`` helper args :pr:`1597`
        * Add problem type utils ``is_regression``, ``is_classification``, ``is_timeseries`` :pr:`1597`
        * Rename ``AutoMLSearch`` ``data_split`` arg to ``data_splitter`` :pr:`1569`
    * Fixes
        * Fix AutoML not passing CV folds to ``DefaultDataChecks`` for usage by ``ClassImbalanceDataCheck`` :pr:`1619`
        * Fix Windows CI jobs: install ``numba`` via conda, required for ``shap`` :pr:`1490`
        * Added custom-index support for `reset-index-get_prediction_vs_actual_over_time_data` :pr:`1494`
        * Fix ``generate_pipeline_code`` to account for boolean and None differences between Python and JSON :pr:`1524` :pr:`1531`
        * Set max value for plotly and xgboost versions while we debug CI failures with newer versions :pr:`1532`
        * Undo version pinning for plotly :pr:`1533`
        * Fix ReadTheDocs build by updating the version of ``setuptools`` :pr:`1561`
        * Set ``random_state`` of data splitter in AutoMLSearch to take int to keep consistency in the resulting splits :pr:`1579`
        * Pin sklearn version while we work on adding support :pr:`1594`
        * Pin pandas at <1.2.0 while we work on adding support :pr:`1609`
        * Pin graphviz at < 0.16 while we work on adding support :pr:`1609`
    * Changes
        * Reverting ``save_graph`` :pr:`1550` to resolve kaleido build issues :pr:`1585`
        * Update circleci badge to apply to ``main`` :pr:`1489`
        * Added script to generate github markdown for releases :pr:`1487`
        * Updated selection using pandas ``dtypes`` to selecting using Woodwork logical types :pr:`1551`
        * Updated dependencies to fix ``ImportError: cannot import name 'MaskedArray' from 'sklearn.utils.fixes'`` error and to address Woodwork and Featuretool dependencies :pr:`1540`
        * Made ``get_prediction_vs_actual_data()`` a public method :pr:`1553`
        * Updated ``Woodwork`` version requirement to v0.0.7 :pr:`1560`
        * Move data splitters from ``evalml.automl.data_splitters`` to ``evalml.preprocessing.data_splitters`` :pr:`1597`
        * Rename "# Testing" in automl log output to "# Validation" :pr:`1597`
    * Documentation Changes
        * Added partial dependence methods to API reference :pr:`1537`
        * Updated documentation for confusion matrix methods :pr:`1611`
    * Testing Changes
        * Set ``n_jobs=1`` in most unit tests to reduce memory :pr:`1505`

.. warning::

    **Breaking Changes**
        * Updated minimal dependencies: ``numpy>=1.19.1``, ``pandas>=1.1.0``, ``scikit-learn>=0.23.1``, ``scikit-optimize>=0.8.1``
        * Updated ``AutoMLSearch.best_pipeline`` to return a trained pipeline. Pass in ``train_best_pipeline=False`` to AutoMLSearch in order to return an untrained pipeline.
        * Pipeline component instances can no longer be iterated through using ``Pipeline.component_graph`` :pr:`1543`
        * Update ``AutoMLSearch`` constructor to take training data instead of ``search`` and ``add_to_leaderboard`` :pr:`1597`
        * Update ``split_data`` helper args :pr:`1597`
        * Move data splitters from ``evalml.automl.data_splitters`` to ``evalml.preprocessing.data_splitters`` :pr:`1597`
        * Rename ``AutoMLSearch`` ``data_split`` arg to ``data_splitter`` :pr:`1569`



**v0.16.1 Dec. 1, 2020**
    * Enhancements
        * Pin woodwork version to v0.0.6 to avoid breaking changes :pr:`1484`
        * Updated ``Woodwork`` to >=0.0.5 in ``core-requirements.txt`` :pr:`1473`
        * Removed ``copy_dataframe`` parameter for ``Woodwork``, updated ``Woodwork`` to >=0.0.6 in ``core-requirements.txt`` :pr:`1478`
        * Updated ``detect_problem_type`` to use ``pandas.api.is_numeric_dtype`` :pr:`1476`
    * Changes
        * Changed ``make clean`` to delete coverage reports as a convenience for developers :pr:`1464`
        * Set ``n_jobs=-1`` by default for stacked ensemble components :pr:`1472`
    * Documentation Changes
        * Updated pipeline and component documentation and demos to use ``Woodwork`` :pr:`1466`
    * Testing Changes
        * Update dependency update checker to use everything from core and optional dependencies :pr:`1480`


**v0.16.0 Nov. 24, 2020**
    * Enhancements
        * Updated pipelines and ``make_pipeline`` to accept ``Woodwork`` inputs :pr:`1393`
        * Updated components to accept ``Woodwork`` inputs :pr:`1423`
        * Added ability to freeze hyperparameters for ``AutoMLSearch`` :pr:`1284`
        * Added ``Target Encoder`` into transformer components :pr:`1401`
        * Added callback for error handling in ``AutoMLSearch`` :pr:`1403`
        * Added the index id to the ``explain_predictions_best_worst`` output to help users identify which rows in their data are included :pr:`1365`
        * The top_k features displayed in ``explain_predictions_*`` functions are now determined by the magnitude of shap values as opposed to the ``top_k`` largest and smallest shap values. :pr:`1374`
        * Added a problem type for time series regression :pr:`1386`
        * Added a ``is_defined_for_problem_type`` method to ``ObjectiveBase`` :pr:`1386`
        * Added a ``random_state`` parameter to ``make_pipeline_from_components`` function :pr:`1411`
        * Added ``DelayedFeaturesTransformer`` :pr:`1396`
        * Added a ``TimeSeriesRegressionPipeline`` class :pr:`1418`
        * Removed ``core-requirements.txt`` from the package distribution :pr:`1429`
        * Updated data check messages to include a `"code"` and `"details"` fields :pr:`1451`, :pr:`1462`
        * Added a ``TimeSeriesSplit`` data splitter for time series problems :pr:`1441`
        * Added a ``problem_configuration`` parameter to AutoMLSearch :pr:`1457`
    * Fixes
        * Fixed ``IndexError`` raised in ``AutoMLSearch`` when ``ensembling = True`` but only one pipeline to iterate over :pr:`1397`
        * Fixed stacked ensemble input bug and LightGBM warning and bug in ``AutoMLSearch`` :pr:`1388`
        * Updated enum classes to show possible enum values as attributes :pr:`1391`
        * Updated calls to ``Woodwork``'s ``to_pandas()`` to ``to_series()`` and ``to_dataframe()`` :pr:`1428`
        * Fixed bug in OHE where column names were not guaranteed to be unique :pr:`1349`
        * Fixed bug with percent improvement of ``ExpVariance`` objective on data with highly skewed target :pr:`1467`
        * Fix SimpleImputer error which occurs when all features are bool type :pr:`1215`
    * Changes
        * Changed ``OutliersDataCheck`` to return the list of columns, rather than rows, that contain outliers :pr:`1377`
        * Simplified and cleaned output for Code Generation :pr:`1371`
        * Reverted changes from :pr:`1337` :pr:`1409`
        * Updated data checks to return dictionary of warnings and errors instead of a list :pr:`1448`
        * Updated ``AutoMLSearch`` to pass ``Woodwork`` data structures to every pipeline (instead of pandas DataFrames) :pr:`1450`
        * Update ``AutoMLSearch`` to default to ``max_batches=1`` instead of ``max_iterations=5`` :pr:`1452`
        * Updated _evaluate_pipelines to consolidate side effects :pr:`1410`
    * Documentation Changes
        * Added description of CLA to contributing guide, updated description of draft PRs :pr:`1402`
        * Updated documentation to include all data checks, ``DataChecks``, and usage of data checks in AutoML :pr:`1412`
        * Updated docstrings from ``np.array`` to ``np.ndarray`` :pr:`1417`
        * Added section on stacking ensembles in AutoMLSearch documentation :pr:`1425`
    * Testing Changes
        * Removed ``category_encoders`` from test-requirements.txt :pr:`1373`
        * Tweak codecov.io settings again to avoid flakes :pr:`1413`
        * Modified ``make lint`` to check notebook versions in the docs :pr:`1431`
        * Modified ``make lint-fix`` to standardize notebook versions in the docs :pr:`1431`
        * Use new version of pull request Github Action for dependency check (:pr:`1443`)
        * Reduced number of workers for tests to 4 :pr:`1447`

.. warning::

    **Breaking Changes**
        * The ``top_k`` and ``top_k_features`` parameters in ``explain_predictions_*`` functions now return ``k`` features as opposed to ``2 * k`` features :pr:`1374`
        * Renamed ``problem_type`` to ``problem_types`` in ``RegressionObjective``, ``BinaryClassificationObjective``, and ``MulticlassClassificationObjective`` :pr:`1319`
        * Data checks now return a dictionary of warnings and errors instead of a list :pr:`1448`



**v0.15.0 Oct. 29, 2020**
    * Enhancements
        * Added stacked ensemble component classes (``StackedEnsembleClassifier``, ``StackedEnsembleRegressor``) :pr:`1134`
        * Added stacked ensemble components to ``AutoMLSearch`` :pr:`1253`
        * Added ``DecisionTreeClassifier`` and ``DecisionTreeRegressor`` to AutoML :pr:`1255`
        * Added ``graph_prediction_vs_actual`` in ``model_understanding`` for regression problems :pr:`1252`
        * Added parameter to ``OneHotEncoder`` to enable filtering for features to encode for :pr:`1249`
        * Added percent-better-than-baseline for all objectives to automl.results :pr:`1244`
        * Added ``HighVarianceCVDataCheck`` and replaced synonymous warning in ``AutoMLSearch`` :pr:`1254`
        * Added `PCA Transformer` component for dimensionality reduction :pr:`1270`
        * Added ``generate_pipeline_code`` and ``generate_component_code`` to allow for code generation given a pipeline or component instance :pr:`1306`
        * Added ``PCA Transformer`` component for dimensionality reduction :pr:`1270`
        * Updated ``AutoMLSearch`` to support ``Woodwork`` data structures :pr:`1299`
        * Added cv_folds to ``ClassImbalanceDataCheck`` and added this check to ``DefaultDataChecks`` :pr:`1333`
        * Make ``max_batches`` argument to ``AutoMLSearch.search`` public :pr:`1320`
        * Added text support to automl search :pr:`1062`
        * Added ``_pipelines_per_batch`` as a private argument to ``AutoMLSearch`` :pr:`1355`
    * Fixes
        * Fixed ML performance issue with ordered datasets: always shuffle data in automl's default CV splits :pr:`1265`
        * Fixed broken ``evalml info`` CLI command :pr:`1293`
        * Fixed ``boosting type='rf'`` for LightGBM Classifier, as well as ``num_leaves`` error :pr:`1302`
        * Fixed bug in ``explain_predictions_best_worst`` where a custom index in the target variable would cause a ``ValueError`` :pr:`1318`
        * Added stacked ensemble estimators to to ``evalml.pipelines.__init__`` file :pr:`1326`
        * Fixed bug in OHE where calls to transform were not deterministic if ``top_n`` was less than the number of categories in a column :pr:`1324`
        * Fixed LightGBM warning messages during AutoMLSearch :pr:`1342`
        * Fix warnings thrown during AutoMLSearch in ``HighVarianceCVDataCheck`` :pr:`1346`
        * Fixed bug where TrainingValidationSplit would return invalid location indices for dataframes with a custom index :pr:`1348`
        * Fixed bug where the AutoMLSearch ``random_state`` was not being passed to the created pipelines :pr:`1321`
    * Changes
        * Allow ``add_to_rankings`` to be called before AutoMLSearch is called :pr:`1250`
        * Removed Graphviz from test-requirements to add to requirements.txt :pr:`1327`
        * Removed ``max_pipelines`` parameter from ``AutoMLSearch`` :pr:`1264`
        * Include editable installs in all install make targets :pr:`1335`
        * Made pip dependencies `featuretools` and `nlp_primitives` core dependencies :pr:`1062`
        * Removed `PartOfSpeechCount` from `TextFeaturizer` transform primitives :pr:`1062`
        * Added warning for ``partial_dependency`` when the feature includes null values :pr:`1352`
    * Documentation Changes
        * Fixed and updated code blocks in Release Notes :pr:`1243`
        * Added DecisionTree estimators to API Reference :pr:`1246`
        * Changed class inheritance display to flow vertically :pr:`1248`
        * Updated cost-benefit tutorial to use a holdout/test set :pr:`1159`
        * Added ``evalml info`` command to documentation :pr:`1293`
        * Miscellaneous doc updates :pr:`1269`
        * Removed conda pre-release testing from the release process document :pr:`1282`
        * Updates to contributing guide :pr:`1310`
        * Added Alteryx footer to docs with Twitter and Github link :pr:`1312`
        * Added documentation for evalml installation for Python 3.6 :pr:`1322`
        * Added documentation changes to make the API Docs easier to understand :pr:`1323`
        * Fixed documentation for ``feature_importance`` :pr:`1353`
        * Added tutorial for running `AutoML` with text data :pr:`1357`
        * Added documentation for woodwork integration with automl search :pr:`1361`
    * Testing Changes
        * Added tests for ``jupyter_check`` to handle IPython :pr:`1256`
        * Cleaned up ``make_pipeline`` tests to test for all estimators :pr:`1257`
        * Added a test to check conda build after merge to main :pr:`1247`
        * Removed code that was lacking codecov for ``__main__.py`` and unnecessary :pr:`1293`
        * Codecov: round coverage up instead of down :pr:`1334`
        * Add DockerHub credentials to CI testing environment :pr:`1356`
        * Add DockerHub credentials to conda testing environment :pr:`1363`

.. warning::

    **Breaking Changes**
        * Renamed ``LabelLeakageDataCheck`` to ``TargetLeakageDataCheck`` :pr:`1319`
        * ``max_pipelines`` parameter has been removed from ``AutoMLSearch``. Please use ``max_iterations`` instead. :pr:`1264`
        * ``AutoMLSearch.search()`` will now log a warning if the input is not a ``Woodwork`` data structure (``pandas``, ``numpy``) :pr:`1299`
        * Make ``max_batches`` argument to ``AutoMLSearch.search`` public :pr:`1320`
        * Removed unused argument `feature_types` from AutoMLSearch.search :pr:`1062`

**v0.14.1 Sep. 29, 2020**
    * Enhancements
        * Updated partial dependence methods to support calculating numeric columns in a dataset with non-numeric columns :pr:`1150`
        * Added ``get_feature_names`` on ``OneHotEncoder`` :pr:`1193`
        * Added ``detect_problem_type`` to ``problem_type/utils.py`` to automatically detect the problem type given targets :pr:`1194`
        * Added LightGBM to ``AutoMLSearch`` :pr:`1199`
        * Updated ``scikit-learn`` and ``scikit-optimize`` to use latest versions - 0.23.2 and 0.8.1 respectively :pr:`1141`
        * Added ``__str__`` and ``__repr__`` for pipelines and components :pr:`1218`
        * Included internal target check for both training and validation data in ``AutoMLSearch`` :pr:`1226`
        * Added ``ProblemTypes.all_problem_types`` helper to get list of supported problem types :pr:`1219`
        * Added ``DecisionTreeClassifier`` and ``DecisionTreeRegressor`` classes :pr:`1223`
        * Added ``ProblemTypes.all_problem_types`` helper to get list of supported problem types :pr:`1219`
        * ``DataChecks`` can now be parametrized by passing a list of ``DataCheck`` classes and a parameter dictionary :pr:`1167`
        * Added first CV fold score as validation score in ``AutoMLSearch.rankings`` :pr:`1221`
        * Updated ``flake8`` configuration to enable linting on ``__init__.py`` files :pr:`1234`
        * Refined ``make_pipeline_from_components`` implementation :pr:`1204`
    * Fixes
        * Updated GitHub URL after migration to Alteryx GitHub org :pr:`1207`
        * Changed Problem Type enum to be more similar to the string name :pr:`1208`
        * Wrapped call to scikit-learn's partial dependence method in a ``try``/``finally`` block :pr:`1232`
    * Changes
        * Added ``allow_writing_files`` as a named argument to CatBoost estimators. :pr:`1202`
        * Added ``solver`` and ``multi_class`` as named arguments to ``LogisticRegressionClassifier`` :pr:`1202`
        * Replaced pipeline's ``._transform`` method to evaluate all the preprocessing steps of a pipeline with ``.compute_estimator_features`` :pr:`1231`
        * Changed default large dataset train/test splitting behavior :pr:`1205`
    * Documentation Changes
        * Included description of how to access the component instances and features for pipeline user guide :pr:`1163`
        * Updated API docs to refer to target as "target" instead of "labels" for non-classification tasks and minor docs cleanup :pr:`1160`
        * Added Class Imbalance Data Check to ``api_reference.rst`` :pr:`1190` :pr:`1200`
        * Added pipeline properties to API reference :pr:`1209`
        * Clarified what the objective parameter in AutoML is used for in AutoML API reference and AutoML user guide :pr:`1222`
        * Updated API docs to include ``skopt.space.Categorical`` option for component hyperparameter range definition :pr:`1228`
        * Added install documentation for ``libomp`` in order to use LightGBM on Mac :pr:`1233`
        * Improved description of ``max_iterations`` in documentation :pr:`1212`
        * Removed unused code from sphinx conf :pr:`1235`
    * Testing Changes

.. warning::

    **Breaking Changes**
        * ``DefaultDataChecks`` now accepts a ``problem_type`` parameter that must be specified :pr:`1167`
        * Pipeline's ``._transform`` method to evaluate all the preprocessing steps of a pipeline has been replaced with ``.compute_estimator_features`` :pr:`1231`
        * ``get_objectives`` has been renamed to ``get_core_objectives``. This function will now return a list of valid objective instances :pr:`1230`


**v0.13.2 Sep. 17, 2020**
    * Enhancements
        * Added ``output_format`` field to explain predictions functions :pr:`1107`
        * Modified ``get_objective`` and ``get_objectives`` to be able to return any objective in ``evalml.objectives`` :pr:`1132`
        * Added a ``return_instance`` boolean parameter to ``get_objective`` :pr:`1132`
        * Added ``ClassImbalanceDataCheck`` to determine whether target imbalance falls below a given threshold :pr:`1135`
        * Added label encoder to LightGBM for binary classification :pr:`1152`
        * Added labels for the row index of confusion matrix :pr:`1154`
        * Added ``AutoMLSearch`` object as another parameter in search callbacks :pr:`1156`
        * Added the corresponding probability threshold for each point displayed in ``graph_roc_curve`` :pr:`1161`
        * Added ``__eq__`` for ``ComponentBase`` and ``PipelineBase`` :pr:`1178`
        * Added support for multiclass classification for ``roc_curve`` :pr:`1164`
        * Added ``categories`` accessor to ``OneHotEncoder`` for listing the categories associated with a feature :pr:`1182`
        * Added utility function to create pipeline instances from a list of component instances :pr:`1176`
    * Fixes
        * Fixed XGBoost column names for partial dependence methods :pr:`1104`
        * Removed dead code validating column type from ``TextFeaturizer`` :pr:`1122`
        * Fixed issue where ``Imputer`` cannot fit when there is None in a categorical or boolean column :pr:`1144`
        * ``OneHotEncoder`` preserves the custom index in the input data :pr:`1146`
        * Fixed representation for ``ModelFamily`` :pr:`1165`
        * Removed duplicate ``nbsphinx`` dependency in ``dev-requirements.txt`` :pr:`1168`
        * Users can now pass in any valid kwargs to all estimators :pr:`1157`
        * Remove broken accessor ``OneHotEncoder.get_feature_names`` and unneeded base class :pr:`1179`
        * Removed LightGBM Estimator from AutoML models :pr:`1186`
    * Changes
        * Pinned ``scikit-optimize`` version to 0.7.4 :pr:`1136`
        * Removed ``tqdm`` as a dependency :pr:`1177`
        * Added lightgbm version 3.0.0 to ``latest_dependency_versions.txt`` :pr:`1185`
        * Rename ``max_pipelines`` to ``max_iterations`` :pr:`1169`
    * Documentation Changes
        * Fixed API docs for ``AutoMLSearch`` ``add_result_callback`` :pr:`1113`
        * Added a step to our release process for pushing our latest version to conda-forge :pr:`1118`
        * Added warning for missing ipywidgets dependency for using ``PipelineSearchPlots`` on Jupyterlab :pr:`1145`
        * Updated ``README.md`` example to load demo dataset :pr:`1151`
        * Swapped mapping of breast cancer targets in ``model_understanding.ipynb`` :pr:`1170`
    * Testing Changes
        * Added test confirming ``TextFeaturizer`` never outputs null values :pr:`1122`
        * Changed Python version of ``Update Dependencies`` action to 3.8.x :pr:`1137`
        * Fixed release notes check-in test for ``Update Dependencies`` actions :pr:`1172`

.. warning::

    **Breaking Changes**
        * ``get_objective`` will now return a class definition rather than an instance by default :pr:`1132`
        * Deleted ``OPTIONS`` dictionary in ``evalml.objectives.utils.py`` :pr:`1132`
        * If specifying an objective by string, the string must now match the objective's name field, case-insensitive :pr:`1132`
        * Passing "Cost Benefit Matrix", "Fraud Cost", "Lead Scoring", "Mean Squared Log Error",
            "Recall", "Recall Macro", "Recall Micro", "Recall Weighted", or "Root Mean Squared Log Error" to ``AutoMLSearch`` will now result in a ``ValueError``
            rather than an ``ObjectiveNotFoundError`` :pr:`1132`
        * Search callbacks ``start_iteration_callback`` and ``add_results_callback`` have changed to include a copy of the AutoMLSearch object as a third parameter :pr:`1156`
        * Deleted ``OneHotEncoder.get_feature_names`` method which had been broken for a while, in favor of pipelines' ``input_feature_names`` :pr:`1179`
        * Deleted empty base class ``CategoricalEncoder`` which ``OneHotEncoder`` component was inheriting from :pr:`1176`
        * Results from ``roc_curve`` will now return as a list of dictionaries with each dictionary representing a class :pr:`1164`
        * ``max_pipelines`` now raises a ``DeprecationWarning`` and will be removed in the next release. ``max_iterations`` should be used instead. :pr:`1169`


**v0.13.1 Aug. 25, 2020**
    * Enhancements
        * Added Cost-Benefit Matrix objective for binary classification :pr:`1038`
        * Split ``fill_value`` into ``categorical_fill_value`` and ``numeric_fill_value`` for Imputer :pr:`1019`
        * Added ``explain_predictions`` and ``explain_predictions_best_worst`` for explaining multiple predictions with SHAP :pr:`1016`
        * Added new LSA component for text featurization :pr:`1022`
        * Added guide on installing with conda :pr:`1041`
        * Added a “cost-benefit curve” util method to graph cost-benefit matrix scores vs. binary classification thresholds :pr:`1081`
        * Standardized error when calling transform/predict before fit for pipelines :pr:`1048`
        * Added ``percent_better_than_baseline`` to AutoML search rankings and full rankings table :pr:`1050`
        * Added one-way partial dependence and partial dependence plots :pr:`1079`
        * Added "Feature Value" column to prediction explanation reports. :pr:`1064`
        * Added LightGBM classification estimator :pr:`1082`, :pr:`1114`
        * Added ``max_batches`` parameter to ``AutoMLSearch`` :pr:`1087`
    * Fixes
        * Updated ``TextFeaturizer`` component to no longer require an internet connection to run :pr:`1022`
        * Fixed non-deterministic element of ``TextFeaturizer`` transformations :pr:`1022`
        * Added a StandardScaler to all ElasticNet pipelines :pr:`1065`
        * Updated cost-benefit matrix to normalize score :pr:`1099`
        * Fixed logic in ``calculate_percent_difference`` so that it can handle negative values :pr:`1100`
    * Changes
        * Added ``needs_fitting`` property to ``ComponentBase`` :pr:`1044`
        * Updated references to data types to use datatype lists defined in ``evalml.utils.gen_utils`` :pr:`1039`
        * Remove maximum version limit for SciPy dependency :pr:`1051`
        * Moved ``all_components`` and other component importers into runtime methods :pr:`1045`
        * Consolidated graphing utility methods under ``evalml.utils.graph_utils`` :pr:`1060`
        * Made slight tweaks to how ``TextFeaturizer`` uses ``featuretools``, and did some refactoring of that and of LSA :pr:`1090`
        * Changed ``show_all_features`` parameter into ``importance_threshold``, which allows for thresholding feature importance :pr:`1097`, :pr:`1103`
    * Documentation Changes
        * Update ``setup.py`` URL to point to the github repo :pr:`1037`
        * Added tutorial for using the cost-benefit matrix objective :pr:`1088`
        * Updated ``model_understanding.ipynb`` to include documentation for using plotly on Jupyter Lab :pr:`1108`
    * Testing Changes
        * Refactor CircleCI tests to use matrix jobs (:pr:`1043`)
        * Added a test to check that all test directories are included in evalml package :pr:`1054`


.. warning::

    **Breaking Changes**
        * ``confusion_matrix`` and ``normalize_confusion_matrix`` have been moved to ``evalml.utils`` :pr:`1038`
        * All graph utility methods previously under ``evalml.pipelines.graph_utils`` have been moved to ``evalml.utils.graph_utils`` :pr:`1060`


**v0.12.2 Aug. 6, 2020**
    * Enhancements
        * Add save/load method to components :pr:`1023`
        * Expose pickle ``protocol`` as optional arg to save/load :pr:`1023`
        * Updated estimators used in AutoML to include ExtraTrees and ElasticNet estimators :pr:`1030`
    * Fixes
    * Changes
        * Removed ``DeprecationWarning`` for ``SimpleImputer`` :pr:`1018`
    * Documentation Changes
        * Add note about version numbers to release process docs :pr:`1034`
    * Testing Changes
        * Test files are now included in the evalml package :pr:`1029`


**v0.12.0 Aug. 3, 2020**
    * Enhancements
        * Added string and categorical targets support for binary and multiclass pipelines and check for numeric targets for ``DetectLabelLeakage`` data check :pr:`932`
        * Added clear exception for regression pipelines if target datatype is string or categorical :pr:`960`
        * Added target column names and class labels in ``predict`` and ``predict_proba`` output for pipelines :pr:`951`
        * Added ``_compute_shap_values`` and ``normalize_values`` to ``pipelines/explanations`` module :pr:`958`
        * Added ``explain_prediction`` feature which explains single predictions with SHAP :pr:`974`
        * Added Imputer to allow different imputation strategies for numerical and categorical dtypes :pr:`991`
        * Added support for configuring logfile path using env var, and don't create logger if there are filesystem errors :pr:`975`
        * Updated catboost estimators' default parameters and automl hyperparameter ranges to speed up fit time :pr:`998`
    * Fixes
        * Fixed ReadtheDocs warning failure regarding embedded gif :pr:`943`
        * Removed incorrect parameter passed to pipeline classes in ``_add_baseline_pipelines`` :pr:`941`
        * Added universal error for calling ``predict``, ``predict_proba``, ``transform``, and ``feature_importances`` before fitting :pr:`969`, :pr:`994`
        * Made ``TextFeaturizer`` component and pip dependencies ``featuretools`` and ``nlp_primitives`` optional :pr:`976`
        * Updated imputation strategy in automl to no longer limit impute strategy to ``most_frequent`` for all features if there are any categorical columns :pr:`991`
        * Fixed ``UnboundLocalError`` for ``cv_pipeline`` when automl search errors :pr:`996`
        * Fixed ``Imputer`` to reset dataframe index to preserve behavior expected from  ``SimpleImputer`` :pr:`1009`
    * Changes
        * Moved ``get_estimators`` to ``evalml.pipelines.components.utils`` :pr:`934`
        * Modified Pipelines to raise ``PipelineScoreError`` when they encounter an error during scoring :pr:`936`
        * Moved ``evalml.model_families.list_model_families`` to ``evalml.pipelines.components.allowed_model_families`` :pr:`959`
        * Renamed ``DateTimeFeaturization`` to ``DateTimeFeaturizer`` :pr:`977`
        * Added check to stop search and raise an error if all pipelines in a batch return NaN scores :pr:`1015`
    * Documentation Changes
        * Updated ``README.md`` :pr:`963`
        * Reworded message when errors are returned from data checks in search :pr:`982`
        * Added section on understanding model predictions with ``explain_prediction`` to User Guide :pr:`981`
        * Added a section to the user guide and api reference about how XGBoost and CatBoost are not fully supported. :pr:`992`
        * Added custom components section in user guide :pr:`993`
        * Updated FAQ section formatting :pr:`997`
        * Updated release process documentation :pr:`1003`
    * Testing Changes
        * Moved ``predict_proba`` and ``predict`` tests regarding string / categorical targets to ``test_pipelines.py`` :pr:`972`
        * Fixed dependency update bot by updating python version to 3.7 to avoid frequent github version updates :pr:`1002`


.. warning::

    **Breaking Changes**
        * ``get_estimators`` has been moved to ``evalml.pipelines.components.utils`` (previously was under ``evalml.pipelines.utils``) :pr:`934`
        * Removed the ``raise_errors`` flag in AutoML search. All errors during pipeline evaluation will be caught and logged. :pr:`936`
        * ``evalml.model_families.list_model_families`` has been moved to ``evalml.pipelines.components.allowed_model_families`` :pr:`959`
        * ``TextFeaturizer``: the ``featuretools`` and ``nlp_primitives`` packages must be installed after installing evalml in order to use this component :pr:`976`
        * Renamed ``DateTimeFeaturization`` to ``DateTimeFeaturizer`` :pr:`977`


**v0.11.2 July 16, 2020**
    * Enhancements
        * Added ``NoVarianceDataCheck`` to ``DefaultDataChecks`` :pr:`893`
        * Added text processing and featurization component ``TextFeaturizer`` :pr:`913`, :pr:`924`
        * Added additional checks to ``InvalidTargetDataCheck`` to handle invalid target data types :pr:`929`
        * ``AutoMLSearch`` will now handle ``KeyboardInterrupt`` and prompt user for confirmation :pr:`915`
    * Fixes
        * Makes automl results a read-only property :pr:`919`
    * Changes
        * Deleted static pipelines and refactored tests involving static pipelines, removed ``all_pipelines()`` and ``get_pipelines()`` :pr:`904`
        * Moved ``list_model_families`` to ``evalml.model_family.utils`` :pr:`903`
        * Updated ``all_pipelines``, ``all_estimators``, ``all_components`` to use the same mechanism for dynamically generating their elements :pr:`898`
        * Rename ``master`` branch to ``main`` :pr:`918`
        * Add pypi release github action :pr:`923`
        * Updated ``AutoMLSearch.search`` stdout output and logging and removed tqdm progress bar :pr:`921`
        * Moved automl config checks previously in ``search()`` to init :pr:`933`
    * Documentation Changes
        * Reorganized and rewrote documentation :pr:`937`
        * Updated to use pydata sphinx theme :pr:`937`
        * Updated docs to use ``release_notes`` instead of ``changelog`` :pr:`942`
    * Testing Changes
        * Cleaned up fixture names and usages in tests :pr:`895`


.. warning::

    **Breaking Changes**
        * ``list_model_families`` has been moved to ``evalml.model_family.utils`` (previously was under ``evalml.pipelines.utils``) :pr:`903`
        * ``get_estimators`` has been moved to ``evalml.pipelines.components.utils`` (previously was under ``evalml.pipelines.utils``) :pr:`934`
        * Static pipeline definitions have been removed, but similar pipelines can still be constructed via creating an instance of ``PipelineBase`` :pr:`904`
        * ``all_pipelines()`` and ``get_pipelines()`` utility methods have been removed :pr:`904`


**v0.11.0 June 30, 2020**
    * Enhancements
        * Added multiclass support for ROC curve graphing :pr:`832`
        * Added preprocessing component to drop features whose percentage of NaN values exceeds a specified threshold :pr:`834`
        * Added data check to check for problematic target labels :pr:`814`
        * Added PerColumnImputer that allows imputation strategies per column :pr:`824`
        * Added transformer to drop specific columns :pr:`827`
        * Added support for ``categories``, ``handle_error``, and ``drop`` parameters in ``OneHotEncoder`` :pr:`830` :pr:`897`
        * Added preprocessing component to handle DateTime columns featurization :pr:`838`
        * Added ability to clone pipelines and components :pr:`842`
        * Define getter method for component ``parameters`` :pr:`847`
        * Added utility methods to calculate and graph permutation importances :pr:`860`, :pr:`880`
        * Added new utility functions necessary for generating dynamic preprocessing pipelines :pr:`852`
        * Added kwargs to all components :pr:`863`
        * Updated ``AutoSearchBase`` to use dynamically generated preprocessing pipelines :pr:`870`
        * Added SelectColumns transformer :pr:`873`
        * Added ability to evaluate additional pipelines for automl search :pr:`874`
        * Added ``default_parameters`` class property to components and pipelines :pr:`879`
        * Added better support for disabling data checks in automl search :pr:`892`
        * Added ability to save and load AutoML objects to file :pr:`888`
        * Updated ``AutoSearchBase.get_pipelines`` to return an untrained pipeline instance :pr:`876`
        * Saved learned binary classification thresholds in automl results cv data dict :pr:`876`
    * Fixes
        * Fixed bug where SimpleImputer cannot handle dropped columns :pr:`846`
        * Fixed bug where PerColumnImputer cannot handle dropped columns :pr:`855`
        * Enforce requirement that builtin components save all inputted values in their parameters dict :pr:`847`
        * Don't list base classes in ``all_components`` output :pr:`847`
        * Standardize all components to output pandas data structures, and accept either pandas or numpy :pr:`853`
        * Fixed rankings and full_rankings error when search has not been run :pr:`894`
    * Changes
        * Update ``all_pipelines`` and ``all_components`` to try initializing pipelines/components, and on failure exclude them :pr:`849`
        * Refactor ``handle_components`` to ``handle_components_class``, standardize to ``ComponentBase`` subclass instead of instance :pr:`850`
        * Refactor "blacklist"/"whitelist" to "allow"/"exclude" lists :pr:`854`
        * Replaced ``AutoClassificationSearch`` and ``AutoRegressionSearch`` with ``AutoMLSearch`` :pr:`871`
        * Renamed feature_importances and permutation_importances methods to use singular names (feature_importance and permutation_importance) :pr:`883`
        * Updated ``automl`` default data splitter to train/validation split for large datasets :pr:`877`
        * Added open source license, update some repo metadata :pr:`887`
        * Removed dead code in ``_get_preprocessing_components`` :pr:`896`
    * Documentation Changes
        * Fix some typos and update the EvalML logo :pr:`872`
    * Testing Changes
        * Update the changelog check job to expect the new branching pattern for the deps update bot :pr:`836`
        * Check that all components output pandas datastructures, and can accept either pandas or numpy :pr:`853`
        * Replaced ``AutoClassificationSearch`` and ``AutoRegressionSearch`` with ``AutoMLSearch`` :pr:`871`


.. warning::

    **Breaking Changes**
        * Pipelines' static ``component_graph`` field must contain either ``ComponentBase`` subclasses or ``str``, instead of ``ComponentBase`` subclass instances :pr:`850`
        * Rename ``handle_component`` to ``handle_component_class``. Now standardizes to ``ComponentBase`` subclasses instead of ``ComponentBase`` subclass instances :pr:`850`
        * Renamed automl's ``cv`` argument to ``data_split`` :pr:`877`
        * Pipelines' and classifiers' ``feature_importances`` is renamed ``feature_importance``, ``graph_feature_importances`` is renamed ``graph_feature_importance`` :pr:`883`
        * Passing ``data_checks=None`` to automl search will not perform any data checks as opposed to default checks. :pr:`892`
        * Pipelines to search for in AutoML are now determined automatically, rather than using the statically-defined pipeline classes. :pr:`870`
        * Updated ``AutoSearchBase.get_pipelines`` to return an untrained pipeline instance, instead of one which happened to be trained on the final cross-validation fold :pr:`876`


**v0.10.0 May 29, 2020**
    * Enhancements
        * Added baseline models for classification and regression, add functionality to calculate baseline models before searching in AutoML :pr:`746`
        * Port over highly-null guardrail as a data check and define ``DefaultDataChecks`` and ``DisableDataChecks`` classes :pr:`745`
        * Update ``Tuner`` classes to work directly with pipeline parameters dicts instead of flat parameter lists :pr:`779`
        * Add Elastic Net as a pipeline option :pr:`812`
        * Added new Pipeline option ``ExtraTrees`` :pr:`790`
        * Added precicion-recall curve metrics and plot for binary classification problems in ``evalml.pipeline.graph_utils`` :pr:`794`
        * Update the default automl algorithm to search in batches, starting with default parameters for each pipeline and iterating from there :pr:`793`
        * Added ``AutoMLAlgorithm`` class and ``IterativeAlgorithm`` impl, separated from ``AutoSearchBase`` :pr:`793`
    * Fixes
        * Update pipeline ``score`` to return ``nan`` score for any objective which throws an exception during scoring :pr:`787`
        * Fixed bug introduced in :pr:`787` where binary classification metrics requiring predicted probabilities error in scoring :pr:`798`
        * CatBoost and XGBoost classifiers and regressors can no longer have a learning rate of 0 :pr:`795`
    * Changes
        * Cleanup pipeline ``score`` code, and cleanup codecov :pr:`711`
        * Remove ``pass`` for abstract methods for codecov :pr:`730`
        * Added __str__ for AutoSearch object :pr:`675`
        * Add util methods to graph ROC and confusion matrix :pr:`720`
        * Refactor ``AutoBase`` to ``AutoSearchBase`` :pr:`758`
        * Updated AutoBase with ``data_checks`` parameter, removed previous ``detect_label_leakage`` parameter, and added functionality to run data checks before search in AutoML :pr:`765`
        * Updated our logger to use Python's logging utils :pr:`763`
        * Refactor most of ``AutoSearchBase._do_iteration`` impl into ``AutoSearchBase._evaluate`` :pr:`762`
        * Port over all guardrails to use the new DataCheck API :pr:`789`
        * Expanded ``import_or_raise`` to catch all exceptions :pr:`759`
        * Adds RMSE, MSLE, RMSLE as standard metrics :pr:`788`
        * Don't allow ``Recall`` to be used as an objective for AutoML :pr:`784`
        * Removed feature selection from pipelines :pr:`819`
        * Update default estimator parameters to make automl search faster and more accurate :pr:`793`
    * Documentation Changes
        * Add instructions to freeze ``master`` on ``release.md`` :pr:`726`
        * Update release instructions with more details :pr:`727` :pr:`733`
        * Add objective base classes to API reference :pr:`736`
        * Fix components API to match other modules :pr:`747`
    * Testing Changes
        * Delete codecov yml, use codecov.io's default :pr:`732`
        * Added unit tests for fraud cost, lead scoring, and standard metric objectives :pr:`741`
        * Update codecov client :pr:`782`
        * Updated AutoBase __str__ test to include no parameters case :pr:`783`
        * Added unit tests for ``ExtraTrees`` pipeline :pr:`790`
        * If codecov fails to upload, fail build :pr:`810`
        * Updated Python version of dependency action :pr:`816`
        * Update the dependency update bot to use a suffix when creating branches :pr:`817`

.. warning::

    **Breaking Changes**
        * The ``detect_label_leakage`` parameter for AutoML classes has been removed and replaced by a ``data_checks`` parameter :pr:`765`
        * Moved ROC and confusion matrix methods from ``evalml.pipeline.plot_utils`` to ``evalml.pipeline.graph_utils`` :pr:`720`
        * ``Tuner`` classes require a pipeline hyperparameter range dict as an init arg instead of a space definition :pr:`779`
        * ``Tuner.propose`` and ``Tuner.add`` work directly with pipeline parameters dicts instead of flat parameter lists :pr:`779`
        * ``PipelineBase.hyperparameters`` and ``custom_hyperparameters`` use pipeline parameters dict format instead of being represented as a flat list :pr:`779`
        * All guardrail functions previously under ``evalml.guardrails.utils`` will be removed and replaced by data checks :pr:`789`
        * ``Recall`` disallowed as an objective for AutoML :pr:`784`
        * ``AutoSearchBase`` parameter ``tuner`` has been renamed to ``tuner_class`` :pr:`793`
        * ``AutoSearchBase`` parameter ``possible_pipelines`` and ``possible_model_families`` have been renamed to ``allowed_pipelines`` and ``allowed_model_families`` :pr:`793`


**v0.9.0 Apr. 27, 2020**
    * Enhancements
        * Added ``Accuracy`` as an standard objective :pr:`624`
        * Added verbose parameter to load_fraud :pr:`560`
        * Added Balanced Accuracy metric for binary, multiclass :pr:`612` :pr:`661`
        * Added XGBoost regressor and XGBoost regression pipeline :pr:`666`
        * Added ``Accuracy`` metric for multiclass :pr:`672`
        * Added objective name in ``AutoBase.describe_pipeline`` :pr:`686`
        * Added ``DataCheck`` and ``DataChecks``, ``Message`` classes and relevant subclasses :pr:`739`
    * Fixes
        * Removed direct access to ``cls.component_graph`` :pr:`595`
        * Add testing files to .gitignore :pr:`625`
        * Remove circular dependencies from ``Makefile`` :pr:`637`
        * Add error case for ``normalize_confusion_matrix()`` :pr:`640`
        * Fixed ``XGBoostClassifier`` and ``XGBoostRegressor`` bug with feature names that contain [, ], or < :pr:`659`
        * Update ``make_pipeline_graph`` to not accidentally create empty file when testing if path is valid :pr:`649`
        * Fix pip installation warning about docsutils version, from boto dependency :pr:`664`
        * Removed zero division warning for F1/precision/recall metrics :pr:`671`
        * Fixed ``summary`` for pipelines without estimators :pr:`707`
    * Changes
        * Updated default objective for binary/multiclass classification to log loss :pr:`613`
        * Created classification and regression pipeline subclasses and removed objective as an attribute of pipeline classes :pr:`405`
        * Changed the output of ``score`` to return one dictionary :pr:`429`
        * Created binary and multiclass objective subclasses :pr:`504`
        * Updated objectives API :pr:`445`
        * Removed call to ``get_plot_data`` from AutoML :pr:`615`
        * Set ``raise_error`` to default to True for AutoML classes :pr:`638`
        * Remove unnecessary "u" prefixes on some unicode strings :pr:`641`
        * Changed one-hot encoder to return uint8 dtypes instead of ints :pr:`653`
        * Pipeline ``_name`` field changed to ``custom_name`` :pr:`650`
        * Removed ``graphs.py`` and moved methods into ``PipelineBase`` :pr:`657`, :pr:`665`
        * Remove s3fs as a dev dependency :pr:`664`
        * Changed requirements-parser to be a core dependency :pr:`673`
        * Replace ``supported_problem_types`` field on pipelines with ``problem_type`` attribute on base classes :pr:`678`
        * Changed AutoML to only show best results for a given pipeline template in ``rankings``, added ``full_rankings`` property to show all :pr:`682`
        * Update ``ModelFamily`` values: don't list xgboost/catboost as classifiers now that we have regression pipelines for them :pr:`677`
        * Changed AutoML's ``describe_pipeline`` to get problem type from pipeline instead :pr:`685`
        * Standardize ``import_or_raise`` error messages :pr:`683`
        * Updated argument order of objectives to align with sklearn's :pr:`698`
        * Renamed ``pipeline.feature_importance_graph`` to ``pipeline.graph_feature_importances`` :pr:`700`
        * Moved ROC and confusion matrix methods to ``evalml.pipelines.plot_utils`` :pr:`704`
        * Renamed ``MultiClassificationObjective`` to ``MulticlassClassificationObjective``, to align with pipeline naming scheme :pr:`715`
    * Documentation Changes
        * Fixed some sphinx warnings :pr:`593`
        * Fixed docstring for ``AutoClassificationSearch`` with correct command :pr:`599`
        * Limit readthedocs formats to pdf, not htmlzip and epub :pr:`594` :pr:`600`
        * Clean up objectives API documentation :pr:`605`
        * Fixed function on Exploring search results page :pr:`604`
        * Update release process doc :pr:`567`
        * ``AutoClassificationSearch`` and ``AutoRegressionSearch`` show inherited methods in API reference :pr:`651`
        * Fixed improperly formatted code in breaking changes for changelog :pr:`655`
        * Added configuration to treat Sphinx warnings as errors :pr:`660`
        * Removed separate plotting section for pipelines in API reference :pr:`657`, :pr:`665`
        * Have leads example notebook load S3 files using https, so we can delete s3fs dev dependency :pr:`664`
        * Categorized components in API reference and added descriptions for each category :pr:`663`
        * Fixed Sphinx warnings about ``BalancedAccuracy`` objective :pr:`669`
        * Updated API reference to include missing components and clean up pipeline docstrings :pr:`689`
        * Reorganize API ref, and clarify pipeline sub-titles :pr:`688`
        * Add and update preprocessing utils in API reference :pr:`687`
        * Added inheritance diagrams to API reference :pr:`695`
        * Documented which default objective AutoML optimizes for :pr:`699`
        * Create seperate install page :pr:`701`
        * Include more utils in API ref, like ``import_or_raise`` :pr:`704`
        * Add more color to pipeline documentation :pr:`705`
    * Testing Changes
        * Matched install commands of ``check_latest_dependencies`` test and it's GitHub action :pr:`578`
        * Added Github app to auto assign PR author as assignee :pr:`477`
        * Removed unneeded conda installation of xgboost in windows checkin tests :pr:`618`
        * Update graph tests to always use tmpfile dir :pr:`649`
        * Changelog checkin test workaround for release PRs: If 'future release' section is empty of PR refs, pass check :pr:`658`
        * Add changelog checkin test exception for ``dep-update`` branch :pr:`723`

.. warning::

    **Breaking Changes**

    * Pipelines will now no longer take an objective parameter during instantiation, and will no longer have an objective attribute.
    * ``fit()`` and ``predict()`` now use an optional ``objective`` parameter, which is only used in binary classification pipelines to fit for a specific objective.
    * ``score()`` will now use a required ``objectives`` parameter that is used to determine all the objectives to score on. This differs from the previous behavior, where the pipeline's objective was scored on regardless.
    * ``score()`` will now return one dictionary of all objective scores.
    * ``ROC`` and ``ConfusionMatrix`` plot methods via ``Auto(*).plot`` have been removed by :pr:`615` and are replaced by ``roc_curve`` and ``confusion_matrix`` in ``evamlm.pipelines.plot_utils`` in :pr:`704`
    * ``normalize_confusion_matrix`` has been moved to ``evalml.pipelines.plot_utils`` :pr:`704`
    * Pipelines ``_name`` field changed to ``custom_name``
    * Pipelines ``supported_problem_types`` field is removed because it is no longer necessary :pr:`678`
    * Updated argument order of objectives' ``objective_function`` to align with sklearn :pr:`698`
    * ``pipeline.feature_importance_graph`` has been renamed to ``pipeline.graph_feature_importances`` in :pr:`700`
    * Removed unsupported ``MSLE`` objective :pr:`704`


**v0.8.0 Apr. 1, 2020**
    * Enhancements
        * Add normalization option and information to confusion matrix :pr:`484`
        * Add util function to drop rows with NaN values :pr:`487`
        * Renamed ``PipelineBase.name`` as ``PipelineBase.summary`` and redefined ``PipelineBase.name`` as class property :pr:`491`
        * Added access to parameters in Pipelines with ``PipelineBase.parameters`` (used to be return of ``PipelineBase.describe``) :pr:`501`
        * Added ``fill_value`` parameter for ``SimpleImputer`` :pr:`509`
        * Added functionality to override component hyperparameters and made pipelines take hyperparemeters from components :pr:`516`
        * Allow ``numpy.random.RandomState`` for random_state parameters :pr:`556`
    * Fixes
        * Removed unused dependency ``matplotlib``, and move ``category_encoders`` to test reqs :pr:`572`
    * Changes
        * Undo version cap in XGBoost placed in :pr:`402` and allowed all released of XGBoost :pr:`407`
        * Support pandas 1.0.0 :pr:`486`
        * Made all references to the logger static :pr:`503`
        * Refactored ``model_type`` parameter for components and pipelines to ``model_family`` :pr:`507`
        * Refactored ``problem_types`` for pipelines and components into ``supported_problem_types`` :pr:`515`
        * Moved ``pipelines/utils.save_pipeline`` and ``pipelines/utils.load_pipeline`` to ``PipelineBase.save`` and ``PipelineBase.load`` :pr:`526`
        * Limit number of categories encoded by ``OneHotEncoder`` :pr:`517`
    * Documentation Changes
        * Updated API reference to remove ``PipelinePlot`` and added moved ``PipelineBase`` plotting methods :pr:`483`
        * Add code style and github issue guides :pr:`463` :pr:`512`
        * Updated API reference for to surface class variables for pipelines and components :pr:`537`
        * Fixed README documentation link :pr:`535`
        * Unhid PR references in changelog :pr:`656`
    * Testing Changes
        * Added automated dependency check PR :pr:`482`, :pr:`505`
        * Updated automated dependency check comment :pr:`497`
        * Have build_docs job use python executor, so that env vars are set properly :pr:`547`
        * Added simple test to make sure ``OneHotEncoder``'s top_n works with large number of categories :pr:`552`
        * Run windows unit tests on PRs :pr:`557`


.. warning::

    **Breaking Changes**

    * ``AutoClassificationSearch`` and ``AutoRegressionSearch``'s ``model_types`` parameter has been refactored into ``allowed_model_families``
    * ``ModelTypes`` enum has been changed to ``ModelFamily``
    * Components and Pipelines now have a ``model_family`` field instead of ``model_type``
    * ``get_pipelines`` utility function now accepts ``model_families`` as an argument instead of ``model_types``
    * ``PipelineBase.name`` no longer returns structure of pipeline and has been replaced by ``PipelineBase.summary``
    * ``PipelineBase.problem_types`` and ``Estimator.problem_types`` has been renamed to ``supported_problem_types``
    * ``pipelines/utils.save_pipeline`` and ``pipelines/utils.load_pipeline`` moved to ``PipelineBase.save`` and ``PipelineBase.load``


**v0.7.0 Mar. 9, 2020**
    * Enhancements
        * Added emacs buffers to .gitignore :pr:`350`
        * Add CatBoost (gradient-boosted trees) classification and regression components and pipelines :pr:`247`
        * Added Tuner abstract base class :pr:`351`
        * Added ``n_jobs`` as parameter for ``AutoClassificationSearch`` and ``AutoRegressionSearch`` :pr:`403`
        * Changed colors of confusion matrix to shades of blue and updated axis order to match scikit-learn's :pr:`426`
        * Added ``PipelineBase`` ``.graph`` and ``.feature_importance_graph`` methods, moved from previous location :pr:`423`
        * Added support for python 3.8 :pr:`462`
    * Fixes
        * Fixed ROC and confusion matrix plots not being calculated if user passed own additional_objectives :pr:`276`
        * Fixed ReadtheDocs ``FileNotFoundError`` exception for fraud dataset :pr:`439`
    * Changes
        * Added ``n_estimators`` as a tunable parameter for XGBoost :pr:`307`
        * Remove unused parameter ``ObjectiveBase.fit_needs_proba`` :pr:`320`
        * Remove extraneous parameter ``component_type`` from all components :pr:`361`
        * Remove unused ``rankings.csv`` file :pr:`397`
        * Downloaded demo and test datasets so unit tests can run offline :pr:`408`
        * Remove ``_needs_fitting`` attribute from Components :pr:`398`
        * Changed plot.feature_importance to show only non-zero feature importances by default, added optional parameter to show all :pr:`413`
        * Refactored ``PipelineBase`` to take in parameter dictionary and moved pipeline metadata to class attribute :pr:`421`
        * Dropped support for Python 3.5 :pr:`438`
        * Removed unused ``apply.py`` file :pr:`449`
        * Clean up ``requirements.txt`` to remove unused deps :pr:`451`
        * Support installation without all required dependencies :pr:`459`
    * Documentation Changes
        * Update release.md with instructions to release to internal license key :pr:`354`
    * Testing Changes
        * Added tests for utils (and moved current utils to gen_utils) :pr:`297`
        * Moved XGBoost install into it's own separate step on Windows using Conda :pr:`313`
        * Rewind pandas version to before 1.0.0, to diagnose test failures for that version :pr:`325`
        * Added dependency update checkin test :pr:`324`
        * Rewind XGBoost version to before 1.0.0 to diagnose test failures for that version :pr:`402`
        * Update dependency check to use a whitelist :pr:`417`
        * Update unit test jobs to not install dev deps :pr:`455`

.. warning::

    **Breaking Changes**

    * Python 3.5 will not be actively supported.

**v0.6.0 Dec. 16, 2019**
    * Enhancements
        * Added ability to create a plot of feature importances :pr:`133`
        * Add early stopping to AutoML using patience and tolerance parameters :pr:`241`
        * Added ROC and confusion matrix metrics and plot for classification problems and introduce PipelineSearchPlots class :pr:`242`
        * Enhanced AutoML results with search order :pr:`260`
        * Added utility function to show system and environment information :pr:`300`
    * Fixes
        * Lower botocore requirement :pr:`235`
        * Fixed decision_function calculation for ``FraudCost`` objective :pr:`254`
        * Fixed return value of ``Recall`` metrics :pr:`264`
        * Components return ``self`` on fit :pr:`289`
    * Changes
        * Renamed automl classes to ``AutoRegressionSearch`` and ``AutoClassificationSearch`` :pr:`287`
        * Updating demo datasets to retain column names :pr:`223`
        * Moving pipeline visualization to ``PipelinePlot`` class :pr:`228`
        * Standarizing inputs as ``pd.Dataframe`` / ``pd.Series`` :pr:`130`
        * Enforcing that pipelines must have an estimator as last component :pr:`277`
        * Added ``ipywidgets`` as a dependency in ``requirements.txt`` :pr:`278`
        * Added Random and Grid Search Tuners :pr:`240`
    * Documentation Changes
        * Adding class properties to API reference :pr:`244`
        * Fix and filter FutureWarnings from scikit-learn :pr:`249`, :pr:`257`
        * Adding Linear Regression to API reference and cleaning up some Sphinx warnings :pr:`227`
    * Testing Changes
        * Added support for testing on Windows with CircleCI :pr:`226`
        * Added support for doctests :pr:`233`

.. warning::

    **Breaking Changes**

    * The ``fit()`` method for ``AutoClassifier`` and ``AutoRegressor`` has been renamed to ``search()``.
    * ``AutoClassifier`` has been renamed to ``AutoClassificationSearch``
    * ``AutoRegressor`` has been renamed to ``AutoRegressionSearch``
    * ``AutoClassificationSearch.results`` and ``AutoRegressionSearch.results`` now is a dictionary with ``pipeline_results`` and ``search_order`` keys. ``pipeline_results`` can be used to access a dictionary that is identical to the old ``.results`` dictionary. Whereas, ``search_order`` returns a list of the search order in terms of ``pipeline_id``.
    * Pipelines now require an estimator as the last component in ``component_list``. Slicing pipelines now throws an ``NotImplementedError`` to avoid returning pipelines without an estimator.

**v0.5.2 Nov. 18, 2019**
    * Enhancements
        * Adding basic pipeline structure visualization :pr:`211`
    * Documentation Changes
        * Added notebooks to build process :pr:`212`

**v0.5.1 Nov. 15, 2019**
    * Enhancements
        * Added basic outlier detection guardrail :pr:`151`
        * Added basic ID column guardrail :pr:`135`
        * Added support for unlimited pipelines with a ``max_time`` limit :pr:`70`
        * Updated .readthedocs.yaml to successfully build :pr:`188`
    * Fixes
        * Removed MSLE from default additional objectives :pr:`203`
        * Fixed ``random_state`` passed in pipelines :pr:`204`
        * Fixed slow down in RFRegressor :pr:`206`
    * Changes
        * Pulled information for describe_pipeline from pipeline's new describe method :pr:`190`
        * Refactored pipelines :pr:`108`
        * Removed guardrails from Auto(*) :pr:`202`, :pr:`208`
    * Documentation Changes
        * Updated documentation to show ``max_time`` enhancements :pr:`189`
        * Updated release instructions for RTD :pr:`193`
        * Added notebooks to build process :pr:`212`
        * Added contributing instructions :pr:`213`
        * Added new content :pr:`222`

**v0.5.0 Oct. 29, 2019**
    * Enhancements
        * Added basic one hot encoding :pr:`73`
        * Use enums for model_type :pr:`110`
        * Support for splitting regression datasets :pr:`112`
        * Auto-infer multiclass classification :pr:`99`
        * Added support for other units in ``max_time`` :pr:`125`
        * Detect highly null columns :pr:`121`
        * Added additional regression objectives :pr:`100`
        * Show an interactive iteration vs. score plot when using fit() :pr:`134`
    * Fixes
        * Reordered ``describe_pipeline`` :pr:`94`
        * Added type check for ``model_type`` :pr:`109`
        * Fixed ``s`` units when setting string ``max_time`` :pr:`132`
        * Fix objectives not appearing in API documentation :pr:`150`
    * Changes
        * Reorganized tests :pr:`93`
        * Moved logging to its own module :pr:`119`
        * Show progress bar history :pr:`111`
        * Using ``cloudpickle`` instead of pickle to allow unloading of custom objectives :pr:`113`
        * Removed render.py :pr:`154`
    * Documentation Changes
        * Update release instructions :pr:`140`
        * Include additional_objectives parameter :pr:`124`
        * Added Changelog :pr:`136`
    * Testing Changes
        * Code coverage :pr:`90`
        * Added CircleCI tests for other Python versions :pr:`104`
        * Added doc notebooks as tests :pr:`139`
        * Test metadata for CircleCI and 2 core parallelism :pr:`137`

**v0.4.1 Sep. 16, 2019**
    * Enhancements
        * Added AutoML for classification and regressor using Autobase and Skopt :pr:`7` :pr:`9`
        * Implemented standard classification and regression metrics :pr:`7`
        * Added logistic regression, random forest, and XGBoost pipelines :pr:`7`
        * Implemented support for custom objectives :pr:`15`
        * Feature importance for pipelines :pr:`18`
        * Serialization for pipelines :pr:`19`
        * Allow fitting on objectives for optimal threshold :pr:`27`
        * Added detect label leakage :pr:`31`
        * Implemented callbacks :pr:`42`
        * Allow for multiclass classification :pr:`21`
        * Added support for additional objectives :pr:`79`
    * Fixes
        * Fixed feature selection in pipelines :pr:`13`
        * Made ``random_seed`` usage consistent :pr:`45`
    * Documentation Changes
        * Documentation Changes
        * Added docstrings :pr:`6`
        * Created notebooks for docs :pr:`6`
        * Initialized readthedocs EvalML :pr:`6`
        * Added favicon :pr:`38`
    * Testing Changes
        * Added testing for loading data :pr:`39`

**v0.2.0 Aug. 13, 2019**
    * Enhancements
        * Created fraud detection objective :pr:`4`

**v0.1.0 July. 31, 2019**
    * *First Release*
    * Enhancements
        * Added lead scoring objecitve :pr:`1`
        * Added basic classifier :pr:`1`
    * Documentation Changes
        * Initialized Sphinx for docs :pr:`1`<|MERGE_RESOLUTION|>--- conflicted
+++ resolved
@@ -14,11 +14,8 @@
         * Added support for list inputs for objectives :pr:`1663`
         * Added support for ``AutoMLSearch`` to handle time series classification pipelines :pr:`1666`
         * Enhanced ``DelayedFeaturesTransformer`` to encode categorical features and targets before delaying them :pr:`1691`
-<<<<<<< HEAD
         * Added SVM Classifier and Regressor to estimators :pr:`1714`
-=======
         * Added 2-way dependence plots. :pr:`1690`
->>>>>>> 0577e424
         * Added ability to directly iterate through components within Pipelines :pr:`1583`
     * Fixes
         * Fixed inconsistent attributes and added Exceptions to docs :pr:`1673`
