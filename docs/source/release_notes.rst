Release Notes
-------------

**Future Releases**
    * Enhancements
        * Updated partial dependence methods to support calculating numeric columns in a dataset with non-numeric columns :pr:`1150`
        * Added `get_feature_names` on `OneHotEncoder` :pr:`1193`
        * Added `detect_problem_type` to `problem_type/utils.py` to automatically detect the problem type given targets :pr:`1194`
        * Added LightGBM to AutoMLSearch :pr:`1199`
        * Updates scikit-learn and scikit-optimize to use latest versions - 0.23.2 and 0.8.1 respectively :pr:`1141`
<<<<<<< HEAD
        * Added first CV fold score as validation score in `AutoMLSearch.rankings` :pr:`1221`
=======
        * Add `ProblemTypes.all_problem_types` helper to get list of supported problem types :pr:`1219`
        * `DataChecks` can now be parametrized by passing a list of `DataCheck` classes and a parameter dictionary :pr:`1167`
>>>>>>> 20af5608
    * Fixes
        * Updated GitHub URL after migration to Alteryx GitHub org :pr:`1207`
        * Changed Problem Type enum to be more similar to the string name :pr:`1208`
        * Wrapped call to scikit-learn's partial dependence method in a `try`/`finally` block :pr:`1232`
    * Changes
        * Added `allow_writing_files` as a named argument to CatBoost estimators. :pr:`1202`
        * Added `solver` and `multi_class` as named arguments to LogisticRegressionClassifier :pr:`1202`
    * Documentation Changes
        * Included description of how to access the component instances and features for pipeline user guide :pr:`1163`
        * Updated API docs to refer to target as "target" instead of "labels" for non-classification tasks and minor docs cleanup :pr:`1160`
        * Added Class Imbalance Data Check to `api_reference.rst` :pr:`1190` :pr:`1200`
        * Add pipeline properties to API reference :pr:`1209`
        * Added install documentation for `libomp` in order to use LightGBM on Mac :pr:`1233`
        * Improved description of `max_iterations` in documentation :pr:`1212`
    * Testing Changes

.. warning::

    **Breaking Changes**
        * DefaultDataChecks now accepts a problem_type parameter that must be specified :pr:`1167`


**v0.13.2 Sep. 17, 2020**
    * Enhancements
        * Added `output_format` field to explain predictions functions :pr:`1107`
        * Modified `get_objective` and `get_objectives` to be able to return any objective in `evalml.objectives` :pr:`1132`
        * Added a `return_instance` boolean parameter to `get_objective` :pr:`1132`
        * Added `ClassImbalanceDataCheck` to determine whether target imbalance falls below a given threshold :pr:`1135`
        * Added label encoder to lightGBM for binary classification :pr:`1152`
        * Added labels for the row index of confusion matrix :pr:`1154`
        * Added AutoMLSearch object as another parameter in search callbacks :pr:`1156`
        * Added the corresponding probability threshold for each point displayed in `graph_roc_curve` :pr:`1161`
        * Added `__eq__` for `ComponentBase` and `PipelineBase` :pr:`1178`
        * Added support for multiclass classification for `roc_curve` :pr:`1164`
        * Added `categories` accessor to `OneHotEncoder` for listing the categories associated with a feature :pr:`1182`
        * Added utility function to create pipeline instances from a list of component instances :pr:`1176`
    * Fixes
        * Fixed XGBoost column names for partial dependence methods :pr:`1104`
        * Removed dead code validating column type from `TextFeaturizer` :pr:`1122`
        * Fixed issue where Imputer cannot fit when there is None in a categorical or boolean column :pr:`1144`
        * OneHotEncoder preserves the custom index in the input data :pr:`1146`
        * Fixed representation for `ModelFamily` :pr:`1165`
        * Removed duplicate `nbsphinx` dependency in `dev-requirements.txt` :pr:`1168`
        * Users can now pass in any valid kwargs to all estimators :pr:`1157`
        * Remove broken accessor `OneHotEncoder.get_feature_names` and unneeded base class :pr:`1179`
        * Removed LightGBM Estimator from AutoML models :pr:`1186`
    * Changes
        * Pinned scikit-optimize version to 0.7.4 :pr:`1136`
        * Removed tqdm as a dependency :pr:`1177`
        * Added lightgbm version 3.0.0 to latest_dependency_versions.txt :pr:`1185`
        * Rename `max_pipelines` to `max_iterations` :pr:`1169`
    * Documentation Changes
        * Fixed API docs for `AutoMLSearch` `add_result_callback` :pr:`1113`
        * Added a step to our release process for pushing our latest version to conda-forge :pr:`1118`
        * Added warning for missing ipywidgets dependency for using `PipelineSearchPlots` on Jupyterlab :pr:`1145`
        * Updated README.md example to load demo dataset :pr:`1151`
        * Swapped mapping of breast cancer targets in `model_understanding.ipynb` :pr:`1170`
    * Testing Changes
        * Added test confirming `TextFeaturizer` never outputs null values :pr:`1122`
        * Changed Python version of `Update Dependencies` action to 3.8.x :pr:`1137`
        * Fixed release notes check-in test for `Update Dependencies` actions :pr:`1172`

.. warning::

    **Breaking Changes**
        * `get_objective` will now return a class definition rather than an instance by default :pr:`1132`
        * Deleted `OPTIONS` dictionary in `evalml.objectives.utils.py` :pr:`1132`
        * If specifying an objective by string, the string must now match the objective's name field, case-insensitive :pr:`1132`
        * Passing "Cost Benefit Matrix", "Fraud Cost", "Lead Scoring", "Mean Squared Log Error",
            "Recall", "Recall Macro", "Recall Micro", "Recall Weighted", or "Root Mean Squared Log Error" to `AutoMLSearch` will now result in a `ValueError`
            rather than an `ObjectiveNotFoundError` :pr:`1132`
        * Search callbacks `start_iteration_callback` and `add_results_callback` have changed to include a copy of the AutoMLSearch object as a third parameter :pr:`1156`
        * Deleted `OneHotEncoder.get_feature_names` method which had been broken for a while, in favor of pipelines' `input_feature_names` :pr:`1179`
        * Deleted empty base class `CategoricalEncoder` which `OneHotEncoder` component was inheriting from :pr:`1176`
        * Results from `roc_curve` will now return as a list of dictionaries with each dictionary representing a class :pr:`1164`
        * `max_pipelines` now raises a `DeprecationWarning' and will be removed in the next release. `max_iterations` should be used instead. :pr:`1169`


**v0.13.1 Aug. 25, 2020**
    * Enhancements
        * Added Cost-Benefit Matrix objective for binary classification :pr:`1038`
        * Split `fill_value` into `categorical_fill_value` and `numeric_fill_value` for Imputer :pr:`1019`
        * Added `explain_predictions` and `explain_predictions_best_worst` for explaining multiple predictions with SHAP :pr:`1016`
        * Added new LSA component for text featurization :pr:`1022`
        * Added guide on installing with conda :pr:`1041`
        * Added a “cost-benefit curve” util method to graph cost-benefit matrix scores vs. binary classification thresholds :pr:`1081`
        * Standardized error when calling transform/predict before fit for pipelines :pr:`1048`
        * Added `percent_better_than_baseline` to Automl search rankings and full rankings table :pr:`1050`
        * Added one-way partial dependence and partial dependence plots :pr:`1079`
        * Added "Feature Value" column to prediction explanation reports. :pr:`1064`
        * Added LightGBM classification estimator :pr:`1082`, :pr:`1114`
        * Added `max_batches` parameter to AutoMLSearch :pr:`1087`
    * Fixes
        * Updated TextFeaturizer component to no longer require an internet connection to run :pr:`1022`
        * Fixed non-deterministic element of TextFeaturizer transformations :pr:`1022`
        * Added a StandardScaler to all ElasticNet pipelines :pr:`1065`
        * Updated cost-benefit matrix to normalize score :pr:`1099`
        * Fixed logic in `calculate_percent_difference` so that it can handle negative values :pr:`1100`
    * Changes
        * Added `needs_fitting` property to ComponentBase :pr:`1044`
        * Updated references to data types to use datatype lists defined in `evalml.utils.gen_utils` :pr:`1039`
        * Remove maximum version limit for SciPy dependency :pr:`1051`
        * Moved `all_components` and other component importers into runtime methods :pr:`1045`
        * Consolidated graphing utility methods under `evalml.utils.graph_utils` :pr:`1060`
        * Made slight tweaks to how TextFeaturizer uses featuretools, and did some refactoring of that and of LSA :pr:`1090`
        * Changed `show_all_features` parameter into `importance_threshold`, which allows for thresholding feature importance :pr:`1097`, :pr:`1103`
    * Documentation Changes
        * Update setup.py URL to point to the github repo :pr:`1037`
        * Added tutorial for using the cost-benefit matrix objective :pr:`1088`
        * Updated `model_understanding.ipynb` to include documentation for using plotly on Jupyter Lab :pr:`1108`
    * Testing Changes
        * Refactor CircleCI tests to use matrix jobs (:pr:`1043`)
        * Added a test to check that all test directories are included in evalml package :pr:`1054`


.. warning::

    **Breaking Changes**
        * ``confusion_matrix`` and ``normalize_confusion_matrix`` have been moved to `evalml.utils` :pr:`1038`
        * All graph utility methods previously under ``evalml.pipelines.graph_utils`` have been moved to ``evalml.utils.graph_utils`` :pr:`1060`


**v0.12.2 Aug. 6, 2020**
    * Enhancements
        * Add save/load method to components :pr:`1023`
        * Expose pickle `protocol` as optional arg to save/load :pr:`1023`
        * Updated estimators used in AutoML to include ExtraTrees and ElasticNet estimators :pr:`1030`
    * Fixes
    * Changes
        * Removed DeprecationWarning for SimpleImputer :pr:`1018`
    * Documentation Changes
        * Add note about version numbers to release process docs :pr:`1034`
    * Testing Changes
        * Test files are now included in the evalml package :pr:`1029`


**v0.12.0 Aug. 3, 2020**
    * Enhancements
        * Added string and categorical targets support for binary and multiclass pipelines and check for numeric targets for `DetectLabelLeakage` data check :pr:`932`
        * Added clear exception for regression pipelines if target datatype is string or categorical :pr:`960`
        * Added target column names and class labels in `predict` and `predict_proba` output for pipelines :pr:`951`
        * Added `_compute_shap_values` and `normalize_values` to `pipelines/explanations` module :pr:`958`
        * Added `explain_prediction` feature which explains single predictions with SHAP :pr:`974`
        * Added Imputer to allow different imputation strategies for numerical and categorical dtypes :pr:`991`
        * Added support for configuring logfile path using env var, and don't create logger if there are filesystem errors :pr:`975`
        * Updated catboost estimators' default parameters and automl hyperparameter ranges to speed up fit time :pr:`998`
    * Fixes
        * Fixed ReadtheDocs warning failure regarding embedded gif :pr:`943`
        * Removed incorrect parameter passed to pipeline classes in `_add_baseline_pipelines` :pr:`941`
        * Added universal error for calling `predict`, `predict_proba`, `transform`, and `feature_importances` before fitting :pr:`969`, :pr:`994`
        * Made `TextFeaturizer` component and pip dependencies `featuretools` and `nlp_primitives` optional :pr:`976`
        * Updated imputation strategy in automl to no longer limit impute strategy to `most_frequent` for all features if there are any categorical columns :pr:`991`
        * Fixed UnboundLocalError for`cv_pipeline` when automl search errors :pr:`996`
        * Fixed `Imputer` to reset dataframe index to preserve behavior expected from  `SimpleImputer` :pr:`1009`
    * Changes
        * Moved `get_estimators ` to `evalml.pipelines.components.utils` :pr:`934`
        * Modified Pipelines to raise `PipelineScoreError` when they encounter an error during scoring :pr:`936`
        * Moved `evalml.model_families.list_model_families` to `evalml.pipelines.components.allowed_model_families` :pr:`959`
        * Renamed `DateTimeFeaturization` to `DateTimeFeaturizer` :pr:`977`
        * Added check to stop search and raise an error if all pipelines in a batch return NaN scores :pr:`1015`
    * Documentation Changes
        * Update README.md :pr:`963`
        * Reworded message when errors are returned from data checks in search :pr:`982`
        * Added section on understanding model predictions with `explain_prediction` to User Guide :pr:`981`
        * Added a section to the user guide and api reference about how XGBoost and CatBoost are not fully supported. :pr:`992`
        * Added custom components section in user guide :pr:`993`
        * Update FAQ section formatting :pr:`997`
        * Update release process documentation :pr:`1003`
    * Testing Changes
        * Moved `predict_proba` and `predict` tests regarding string / categorical targets to `test_pipelines.py` :pr:`972`
        * Fix dependency update bot by updating python version to 3.7 to avoid frequent github version updates :pr:`1002`


.. warning::

    **Breaking Changes**
        * ``get_estimators`` has been moved to ``evalml.pipelines.components.utils`` (previously was under ``evalml.pipelines.utils``) :pr:`934`
        * Removed the ``raise_errors`` flag in AutoML search. All errors during pipeline evaluation will be caught and logged. :pr:`936`
        * ``evalml.model_families.list_model_families`` has been moved to `evalml.pipelines.components.allowed_model_families` :pr:`959`
        * ``TextFeaturizer``: the ``featuretools`` and ``nlp_primitives`` packages must be installed after installing evalml in order to use this component :pr:`976`
        * Renamed ``DateTimeFeaturization`` to ``DateTimeFeaturizer`` :pr:`977`


**v0.11.2 July 16, 2020**
    * Enhancements
        * Added `NoVarianceDataCheck` to `DefaultDataChecks` :pr:`893`
        * Added text processing and featurization component `TextFeaturizer` :pr:`913`, :pr:`924`
        * Added additional checks to InvalidTargetDataCheck to handle invalid target data types :pr:`929`
        * AutoMLSearch will now handle KeyboardInterrupt and prompt user for confirmation :pr:`915`
    * Fixes
        * Makes automl results a read-only property :pr:`919`
    * Changes
        * Deleted static pipelines and refactored tests involving static pipelines, removed `all_pipelines()` and `get_pipelines()` :pr:`904`
        * Moved `list_model_families` to `evalml.model_family.utils` :pr:`903`
        * Updated `all_pipelines`, `all_estimators`, `all_components` to use the same mechanism for dynamically generating their elements :pr:`898`
        * Rename `master` branch to `main` :pr:`918`
        * Add pypi release github action :pr:`923`
        * Updated AutoMLSearch.search stdout output and logging and removed tqdm progress bar :pr:`921`
        * Moved automl config checks previously in `search()` to init :pr:`933`
    * Documentation Changes
        * Reorganized and rewrote documentation :pr:`937`
        * Updated to use pydata sphinx theme :pr:`937`
        * Updated docs to use `release_notes` instead of `changelog` :pr:`942`
    * Testing Changes
        * Cleaned up fixture names and usages in tests :pr:`895`


.. warning::

    **Breaking Changes**
        * ``list_model_families`` has been moved to ``evalml.model_family.utils`` (previously was under ``evalml.pipelines.utils``) :pr:`903`
        * ``get_estimators`` has been moved to ``evalml.pipelines.components.utils`` (previously was under ``evalml.pipelines.utils``) :pr:`934`
        * Static pipeline definitions have been removed, but similar pipelines can still be constructed via creating an instance of PipelineBase :pr:`904`
        * ``all_pipelines()`` and ``get_pipelines()`` utility methods have been removed :pr:`904`


**v0.11.0 June 30, 2020**
    * Enhancements
        * Added multiclass support for ROC curve graphing :pr:`832`
        * Added preprocessing component to drop features whose percentage of NaN values exceeds a specified threshold :pr:`834`
        * Added data check to check for problematic target labels :pr:`814`
        * Added PerColumnImputer that allows imputation strategies per column :pr:`824`
        * Added transformer to drop specific columns :pr:`827`
        * Added support for `categories`, `handle_error`, and `drop` parameters in `OneHotEncoder` :pr:`830` :pr:`897`
        * Added preprocessing component to handle DateTime columns featurization :pr:`838`
        * Added ability to clone pipelines and components :pr:`842`
        * Define getter method for component `parameters` :pr:`847`
        * Added utility methods to calculate and graph permutation importances :pr:`860`, :pr:`880`
        * Added new utility functions necessary for generating dynamic preprocessing pipelines :pr:`852`
        * Added kwargs to all components :pr:`863`
        * Updated `AutoSearchBase` to use dynamically generated preprocessing pipelines :pr:`870`
        * Added SelectColumns transformer :pr:`873`
        * Added ability to evaluate additional pipelines for automl search :pr:`874`
        * Added `default_parameters` class property to components and pipelines :pr:`879`
        * Added better support for disabling data checks in automl search :pr:`892`
        * Added ability to save and load AutoML objects to file :pr:`888`
        * Updated `AutoSearchBase.get_pipelines` to return an untrained pipeline instance :pr:`876`
        * Saved learned binary classification thresholds in automl results cv data dict :pr:`876`
    * Fixes
        * Fixed bug where SimpleImputer cannot handle dropped columns :pr:`846`
        * Fixed bug where PerColumnImputer cannot handle dropped columns :pr:`855`
        * Enforce requirement that builtin components save all inputted values in their parameters dict :pr:`847`
        * Don't list base classes in `all_components` output :pr:`847`
        * Standardize all components to output pandas data structures, and accept either pandas or numpy :pr:`853`
        * Fixed rankings and full_rankings error when search has not been run :pr:`894`
    * Changes
        * Update `all_pipelines` and `all_components` to try initializing pipelines/components, and on failure exclude them :pr:`849`
        * Refactor `handle_components` to `handle_components_class`, standardize to `ComponentBase` subclass instead of instance :pr:`850`
        * Refactor "blacklist"/"whitelist" to "allow"/"exclude" lists :pr:`854`
        * Replaced `AutoClassificationSearch` and `AutoRegressionSearch` with `AutoMLSearch` :pr:`871`
        * Renamed feature_importances and permutation_importances methods to use singular names (feature_importance and permutation_importance) :pr:`883`
        * Updated `automl` default data splitter to train/validation split for large datasets :pr:`877`
        * Added open source license, update some repo metadata :pr:`887`
        * Removed dead code in `_get_preprocessing_components` :pr:`896`
    * Documentation Changes
        * Fix some typos and update the EvalML logo :pr:`872`
    * Testing Changes
        * Update the changelog check job to expect the new branching pattern for the deps update bot :pr:`836`
        * Check that all components output pandas datastructures, and can accept either pandas or numpy :pr:`853`
        * Replaced `AutoClassificationSearch` and `AutoRegressionSearch` with `AutoMLSearch` :pr:`871`


.. warning::

    **Breaking Changes**
        * Pipelines' static ``component_graph`` field must contain either ``ComponentBase`` subclasses or ``str``, instead of ``ComponentBase`` subclass instances :pr:`850`
        * Rename ``handle_component`` to ``handle_component_class``. Now standardizes to ``ComponentBase`` subclasses instead of ``ComponentBase`` subclass instances :pr:`850`
        * Renamed automl's ``cv`` argument to ``data_split`` :pr:`877`
        * Pipelines' and classifiers' ``feature_importances`` is renamed `feature_importance`, `graph_feature_importances` is renamed `graph_feature_importance` :pr:`883`
        * Passing ``data_checks=None`` to automl search will not perform any data checks as opposed to default checks. :pr:`892`
        * Pipelines to search for in AutoML are now determined automatically, rather than using the statically-defined pipeline classes. :pr:`870`
        * Updated ``AutoSearchBase.get_pipelines`` to return an untrained pipeline instance, instead of one which happened to be trained on the final cross-validation fold :pr:`876`


**v0.10.0 May 29, 2020**
    * Enhancements
        * Added baseline models for classification and regression, add functionality to calculate baseline models before searching in AutoML :pr:`746`
        * Port over highly-null guardrail as a data check and define `DefaultDataChecks` and `DisableDataChecks` classes :pr:`745`
        * Update `Tuner` classes to work directly with pipeline parameters dicts instead of flat parameter lists :pr:`779`
        * Add Elastic Net as a pipeline option :pr:`812`
        * Added new Pipeline option `ExtraTrees` :pr:`790`
        * Added precicion-recall curve metrics and plot for binary classification problems in `evalml.pipeline.graph_utils` :pr:`794`
        * Update the default automl algorithm to search in batches, starting with default parameters for each pipeline and iterating from there :pr:`793`
        * Added `AutoMLAlgorithm` class and `IterativeAlgorithm` impl, separated from `AutoSearchBase` :pr:`793`
    * Fixes
        * Update pipeline `score` to return `nan` score for any objective which throws an exception during scoring :pr:`787`
        * Fixed bug introduced in :pr:`787` where binary classification metrics requiring predicted probabilities error in scoring :pr:`798`
        * CatBoost and XGBoost classifiers and regressors can no longer have a learning rate of 0 :pr:`795`
    * Changes
        * Cleanup pipeline `score` code, and cleanup codecov :pr:`711`
        * Remove `pass` for abstract methods for codecov :pr:`730`
        * Added __str__ for AutoSearch object :pr:`675`
        * Add util methods to graph ROC and confusion matrix :pr:`720`
        * Refactor `AutoBase` to `AutoSearchBase` :pr:`758`
        * Updated AutoBase with `data_checks` parameter, removed previous `detect_label_leakage` parameter, and added functionality to run data checks before search in AutoML :pr:`765`
        * Updated our logger to use Python's logging utils :pr:`763`
        * Refactor most of `AutoSearchBase._do_iteration` impl into `AutoSearchBase._evaluate` :pr:`762`
        * Port over all guardrails to use the new DataCheck API :pr:`789`
        * Expanded `import_or_raise` to catch all exceptions :pr:`759`
        * Adds RMSE, MSLE, RMSLE as standard metrics :pr:`788`
        * Don't allow `Recall` to be used as an objective for AutoML :pr:`784`
        * Removed feature selection from pipelines :pr:`819`
        * Update default estimator parameters to make automl search faster and more accurate :pr:`793`
    * Documentation Changes
        * Add instructions to freeze `master` on `release.md` :pr:`726`
        * Update release instructions with more details :pr:`727` :pr:`733`
        * Add objective base classes to API reference :pr:`736`
        * Fix components API to match other modules :pr:`747`
    * Testing Changes
        * Delete codecov yml, use codecov.io's default :pr:`732`
        * Added unit tests for fraud cost, lead scoring, and standard metric objectives :pr:`741`
        * Update codecov client :pr:`782`
        * Updated AutoBase __str__ test to include no parameters case :pr:`783`
        * Added unit tests for `ExtraTrees` pipeline :pr:`790`
        * If codecov fails to upload, fail build :pr:`810`
        * Updated Python version of dependency action :pr:`816`
        * Update the dependency update bot to use a suffix when creating branches :pr:`817`

.. warning::

    **Breaking Changes**
        * The ``detect_label_leakage`` parameter for AutoML classes has been removed and replaced by a ``data_checks`` parameter :pr:`765`
        * Moved ROC and confusion matrix methods from ``evalml.pipeline.plot_utils`` to ``evalml.pipeline.graph_utils`` :pr:`720`
        * ``Tuner`` classes require a pipeline hyperparameter range dict as an init arg instead of a space definition :pr:`779`
        * ``Tuner.propose`` and ``Tuner.add`` work directly with pipeline parameters dicts instead of flat parameter lists :pr:`779`
        * ``PipelineBase.hyperparameters`` and ``custom_hyperparameters`` use pipeline parameters dict format instead of being represented as a flat list :pr:`779`
        * All guardrail functions previously under ``evalml.guardrails.utils`` will be removed and replaced by data checks :pr:`789`
        * `Recall` disallowed as an objective for AutoML :pr:`784`
        * ``AutoSearchBase`` parameter ``tuner`` has been renamed to ``tuner_class`` :pr:`793`
        * ``AutoSearchBase`` parameter ``possible_pipelines`` and ``possible_model_families`` have been renamed to ``allowed_pipelines`` and ``allowed_model_families`` :pr:`793`


**v0.9.0 Apr. 27, 2020**
    * Enhancements
        * Added accuracy as an standard objective :pr:`624`
        * Added verbose parameter to load_fraud :pr:`560`
        * Added Balanced Accuracy metric for binary, multiclass :pr:`612` :pr:`661`
        * Added XGBoost regressor and XGBoost regression pipeline :pr:`666`
        * Added Accuracy metric for multiclass :pr:`672`
        * Added objective name in `AutoBase.describe_pipeline` :pr:`686`
        * Added `DataCheck` and `DataChecks`, `Message` classes and relevant subclasses :pr:`739`
    * Fixes
        * Removed direct access to `cls.component_graph` :pr:`595`
        * Add testing files to .gitignore :pr:`625`
        * Remove circular dependencies from `Makefile` :pr:`637`
        * Add error case for `normalize_confusion_matrix()` :pr:`640`
        * Fixed XGBoostClassifier and XGBoostRegressor bug with feature names that contain [, ], or < :pr:`659`
        * Update make_pipeline_graph to not accidentally create empty file when testing if path is valid :pr:`649`
        * Fix pip installation warning about docsutils version, from boto dependency :pr:`664`
        * Removed zero division warning for F1/precision/recall metrics :pr:`671`
        * Fixed `summary` for pipelines without estimators :pr:`707`
    * Changes
        * Updated default objective for binary/multiseries classification to log loss :pr:`613`
        * Created classification and regression pipeline subclasses and removed objective as an attribute of pipeline classes :pr:`405`
        * Changed the output of `score` to return one dictionary :pr:`429`
        * Created binary and multiclass objective subclasses :pr:`504`
        * Updated objectives API :pr:`445`
        * Removed call to `get_plot_data` from AutoML :pr:`615`
        * Set `raise_error` to default to True for AutoML classes :pr:`638`
        * Remove unnecessary "u" prefixes on some unicode strings :pr:`641`
        * Changed one-hot encoder to return uint8 dtypes instead of ints :pr:`653`
        * Pipeline `_name` field changed to `custom_name` :pr:`650`
        * Removed `graphs.py` and moved methods into `PipelineBase` :pr:`657`, :pr:`665`
        * Remove s3fs as a dev dependency :pr:`664`
        * Changed requirements-parser to be a core dependency :pr:`673`
        * Replace `supported_problem_types` field on pipelines with `problem_type` attribute on base classes :pr:`678`
        * Changed AutoML to only show best results for a given pipeline template in `rankings`, added `full_rankings` property to show all :pr:`682`
        * Update `ModelFamily` values: don't list xgboost/catboost as classifiers now that we have regression pipelines for them :pr:`677`
        * Changed AutoML's `describe_pipeline` to get problem type from pipeline instead :pr:`685`
        * Standardize `import_or_raise` error messages :pr:`683`
        * Updated argument order of objectives to align with sklearn's :pr:`698`
        * Renamed `pipeline.feature_importance_graph` to `pipeline.graph_feature_importances` :pr:`700`
        * Moved ROC and confusion matrix methods to `evalml.pipelines.plot_utils` :pr:`704`
        * Renamed `MultiClassificationObjective` to `MulticlassClassificationObjective`, to align with pipeline naming scheme :pr:`715`
    * Documentation Changes
        * Fixed some sphinx warnings :pr:`593`
        * Fixed docstring for AutoClassificationSearch with correct command :pr:`599`
        * Limit readthedocs formats to pdf, not htmlzip and epub :pr:`594` :pr:`600`
        * Clean up objectives API documentation :pr:`605`
        * Fixed function on Exploring search results page :pr:`604`
        * Update release process doc :pr:`567`
        * AutoClassificationSearch and AutoRegressionSearch show inherited methods in API reference :pr:`651`
        * Fixed improperly formatted code in breaking changes for changelog :pr:`655`
        * Added configuration to treat Sphinx warnings as errors :pr:`660`
        * Removed separate plotting section for pipelines in API reference :pr:`657`, :pr:`665`
        * Have leads example notebook load S3 files using https, so we can delete s3fs dev dependency :pr:`664`
        * Categorized components in API reference and added descriptions for each category :pr:`663`
        * Fixed Sphinx warnings about BalancedAccuracy objective :pr:`669`
        * Updated API reference to include missing components and clean up pipeline docstrings :pr:`689`
        * Reorganize API ref, and clarify pipeline sub-titles :pr:`688`
        * Add and update preprocessing utils in API reference :pr:`687`
        * Added inheritance diagrams to API reference :pr:`695`
        * Documented which default objective AutoML optimizes for :pr:`699`
        * Create seperate install page :pr:`701`
        * Include more utils in API ref, like `import_or_raise` :pr:`704`
        * Add more color to pipeline documentation :pr:`705`
    * Testing Changes
        * Matched install commands of `check_latest_dependencies` test and it's GitHub action :pr:`578`
        * Added Github app to auto assign PR author as assignee :pr:`477`
        * Removed unneeded conda installation of xgboost in windows checkin tests :pr:`618`
        * Update graph tests to always use tmpfile dir :pr:`649`
        * Changelog checkin test workaround for release PRs: If 'future release' section is empty of PR refs, pass check :pr:`658`
        * Add changelog checkin test exception for `dep-update` branch :pr:`723`

.. warning::

    **Breaking Changes**

    * Pipelines will now no longer take an objective parameter during instantiation, and will no longer have an objective attribute.
    * ``fit()`` and ``predict()`` now use an optional ``objective`` parameter, which is only used in binary classification pipelines to fit for a specific objective.
    * ``score()`` will now use a required ``objectives`` parameter that is used to determine all the objectives to score on. This differs from the previous behavior, where the pipeline's objective was scored on regardless.
    * ``score()`` will now return one dictionary of all objective scores.
    * ``ROC`` and ``ConfusionMatrix`` plot methods via ``Auto(*).plot`` have been removed by :pr:`615` and are replaced by ``roc_curve`` and ``confusion_matrix`` in `evamlm.pipelines.plot_utils`` in :pr:`704`
    * ``normalize_confusion_matrix`` has been moved to ``evalml.pipelines.plot_utils`` :pr:`704`
    * Pipelines ``_name`` field changed to ``custom_name``
    * Pipelines ``supported_problem_types`` field is removed because it is no longer necessary :pr:`678`
    * Updated argument order of objectives' `objective_function` to align with sklearn :pr:`698`
    * `pipeline.feature_importance_graph` has been renamed to `pipeline.graph_feature_importances` in :pr:`700`
    * Removed unsupported ``MSLE`` objective :pr:`704`


**v0.8.0 Apr. 1, 2020**
    * Enhancements
        * Add normalization option and information to confusion matrix :pr:`484`
        * Add util function to drop rows with NaN values :pr:`487`
        * Renamed `PipelineBase.name` as `PipelineBase.summary` and redefined `PipelineBase.name` as class property :pr:`491`
        * Added access to parameters in Pipelines with `PipelineBase.parameters` (used to be return of `PipelineBase.describe`) :pr:`501`
        * Added `fill_value` parameter for SimpleImputer :pr:`509`
        * Added functionality to override component hyperparameters and made pipelines take hyperparemeters from components :pr:`516`
        * Allow numpy.random.RandomState for random_state parameters :pr:`556`
    * Fixes
        * Removed unused dependency `matplotlib`, and move `category_encoders` to test reqs :pr:`572`
    * Changes
        * Undo version cap in XGBoost placed in :pr:`402` and allowed all released of XGBoost :pr:`407`
        * Support pandas 1.0.0 :pr:`486`
        * Made all references to the logger static :pr:`503`
        * Refactored `model_type` parameter for components and pipelines to `model_family` :pr:`507`
        * Refactored `problem_types` for pipelines and components into `supported_problem_types` :pr:`515`
        * Moved `pipelines/utils.save_pipeline` and `pipelines/utils.load_pipeline` to `PipelineBase.save` and `PipelineBase.load` :pr:`526`
        * Limit number of categories encoded by OneHotEncoder :pr:`517`
    * Documentation Changes
        * Updated API reference to remove PipelinePlot and added moved PipelineBase plotting methods :pr:`483`
        * Add code style and github issue guides :pr:`463` :pr:`512`
        * Updated API reference for to surface class variables for pipelines and components :pr:`537`
        * Fixed README documentation link :pr:`535`
        * Unhid PR references in changelog :pr:`656`
    * Testing Changes
        * Added automated dependency check PR :pr:`482`, :pr:`505`
        * Updated automated dependency check comment :pr:`497`
        * Have build_docs job use python executor, so that env vars are set properly :pr:`547`
        * Added simple test to make sure OneHotEncoder's top_n works with large number of categories :pr:`552`
        * Run windows unit tests on PRs :pr:`557`


.. warning::

    **Breaking Changes**

    * ``AutoClassificationSearch`` and ``AutoRegressionSearch``'s ``model_types`` parameter has been refactored into ``allowed_model_families``
    * ``ModelTypes`` enum has been changed to ``ModelFamily``
    * Components and Pipelines now have a ``model_family`` field instead of ``model_type``
    * ``get_pipelines`` utility function now accepts ``model_families`` as an argument instead of ``model_types``
    * ``PipelineBase.name`` no longer returns structure of pipeline and has been replaced by ``PipelineBase.summary``
    * ``PipelineBase.problem_types`` and ``Estimator.problem_types`` has been renamed to ``supported_problem_types``
    * ``pipelines/utils.save_pipeline`` and ``pipelines/utils.load_pipeline`` moved to ``PipelineBase.save`` and ``PipelineBase.load``


**v0.7.0 Mar. 9, 2020**
    * Enhancements
        * Added emacs buffers to .gitignore :pr:`350`
        * Add CatBoost (gradient-boosted trees) classification and regression components and pipelines :pr:`247`
        * Added Tuner abstract base class :pr:`351`
        * Added n_jobs as parameter for AutoClassificationSearch and AutoRegressionSearch :pr:`403`
        * Changed colors of confusion matrix to shades of blue and updated axis order to match scikit-learn's :pr:`426`
        * Added PipelineBase graph and feature_importance_graph methods, moved from previous location :pr:`423`
        * Added support for python 3.8 :pr:`462`
    * Fixes
        * Fixed ROC and confusion matrix plots not being calculated if user passed own additional_objectives :pr:`276`
        * Fixed ReadtheDocs FileNotFoundError exception for fraud dataset :pr:`439`
    * Changes
        * Added n_estimators as a tunable parameter for XGBoost :pr:`307`
        * Remove unused parameter ObjectiveBase.fit_needs_proba :pr:`320`
        * Remove extraneous parameter component_type from all components :pr:`361`
        * Remove unused rankings.csv file :pr:`397`
        * Downloaded demo and test datasets so unit tests can run offline :pr:`408`
        * Remove `_needs_fitting` attribute from Components :pr:`398`
        * Changed plot.feature_importance to show only non-zero feature importances by default, added optional parameter to show all :pr:`413`
        * Refactored `PipelineBase` to take in parameter dictionary and moved pipeline metadata to class attribute :pr:`421`
        * Dropped support for Python 3.5 :pr:`438`
        * Removed unused `apply.py` file :pr:`449`
        * Clean up requirements.txt to remove unused deps :pr:`451`
        * Support installation without all required dependencies :pr:`459`
    * Documentation Changes
        * Update release.md with instructions to release to internal license key :pr:`354`
    * Testing Changes
        * Added tests for utils (and moved current utils to gen_utils) :pr:`297`
        * Moved XGBoost install into it's own separate step on Windows using Conda :pr:`313`
        * Rewind pandas version to before 1.0.0, to diagnose test failures for that version :pr:`325`
        * Added dependency update checkin test :pr:`324`
        * Rewind XGBoost version to before 1.0.0 to diagnose test failures for that version :pr:`402`
        * Update dependency check to use a whitelist :pr:`417`
        * Update unit test jobs to not install dev deps :pr:`455`

.. warning::

    **Breaking Changes**

    * Python 3.5 will not be actively supported.

**v0.6.0 Dec. 16, 2019**
    * Enhancements
        * Added ability to create a plot of feature importances :pr:`133`
        * Add early stopping to AutoML using patience and tolerance parameters :pr:`241`
        * Added ROC and confusion matrix metrics and plot for classification problems and introduce PipelineSearchPlots class :pr:`242`
        * Enhanced AutoML results with search order :pr:`260`
        * Added utility function to show system and environment information :pr:`300`
    * Fixes
        * Lower botocore requirement :pr:`235`
        * Fixed decision_function calculation for FraudCost objective :pr:`254`
        * Fixed return value of Recall metrics :pr:`264`
        * Components return `self` on fit :pr:`289`
    * Changes
        * Renamed automl classes to AutoRegressionSearch and AutoClassificationSearch :pr:`287`
        * Updating demo datasets to retain column names :pr:`223`
        * Moving pipeline visualization to PipelinePlots class :pr:`228`
        * Standarizing inputs as pd.Dataframe / pd.Series :pr:`130`
        * Enforcing that pipelines must have an estimator as last component :pr:`277`
        * Added ipywidgets as a dependency in requirements.txt :pr:`278`
        * Added Random and Grid Search Tuners :pr:`240`
    * Documentation Changes
        * Adding class properties to API reference :pr:`244`
        * Fix and filter FutureWarnings from scikit-learn :pr:`249`, :pr:`257`
        * Adding Linear Regression to API reference and cleaning up some Sphinx warnings :pr:`227`
    * Testing Changes
        * Added support for testing on Windows with CircleCI :pr:`226`
        * Added support for doctests :pr:`233`

.. warning::

    **Breaking Changes**

    * The ``fit()`` method for ``AutoClassifier`` and ``AutoRegressor`` has been renamed to ``search()``.
    * ``AutoClassifier`` has been renamed to ``AutoClassificationSearch``
    * ``AutoRegressor`` has been renamed to ``AutoRegressionSearch``
    * ``AutoClassificationSearch.results`` and ``AutoRegressionSearch.results`` now is a dictionary with ``pipeline_results`` and ``search_order`` keys. ``pipeline_results`` can be used to access a dictionary that is identical to the old ``.results`` dictionary. Whereas, ``search_order`` returns a list of the search order in terms of ``pipeline_id``.
    * Pipelines now require an estimator as the last component in ``component_list``. Slicing pipelines now throws an ``NotImplementedError`` to avoid returning pipelines without an estimator.

**v0.5.2 Nov. 18, 2019**
    * Enhancements
        * Adding basic pipeline structure visualization :pr:`211`
    * Documentation Changes
        * Added notebooks to build process :pr:`212`

**v0.5.1 Nov. 15, 2019**
    * Enhancements
        * Added basic outlier detection guardrail :pr:`151`
        * Added basic ID column guardrail :pr:`135`
        * Added support for unlimited pipelines with a max_time limit :pr:`70`
        * Updated .readthedocs.yaml to successfully build :pr:`188`
    * Fixes
        * Removed MSLE from default additional objectives :pr:`203`
        * Fixed random_state passed in pipelines :pr:`204`
        * Fixed slow down in RFRegressor :pr:`206`
    * Changes
        * Pulled information for describe_pipeline from pipeline's new describe method :pr:`190`
        * Refactored pipelines :pr:`108`
        * Removed guardrails from Auto(*) :pr:`202`, :pr:`208`
    * Documentation Changes
        * Updated documentation to show max_time enhancements :pr:`189`
        * Updated release instructions for RTD :pr:`193`
        * Added notebooks to build process :pr:`212`
        * Added contributing instructions :pr:`213`
        * Added new content :pr:`222`

**v0.5.0 Oct. 29, 2019**
    * Enhancements
        * Added basic one hot encoding :pr:`73`
        * Use enums for model_type :pr:`110`
        * Support for splitting regression datasets :pr:`112`
        * Auto-infer multiclass classification :pr:`99`
        * Added support for other units in max_time :pr:`125`
        * Detect highly null columns :pr:`121`
        * Added additional regression objectives :pr:`100`
        * Show an interactive iteration vs. score plot when using fit() :pr:`134`
    * Fixes
        * Reordered `describe_pipeline` :pr:`94`
        * Added type check for model_type :pr:`109`
        * Fixed `s` units when setting string max_time :pr:`132`
        * Fix objectives not appearing in API documentation :pr:`150`
    * Changes
        * Reorganized tests :pr:`93`
        * Moved logging to its own module :pr:`119`
        * Show progress bar history :pr:`111`
        * Using cloudpickle instead of pickle to allow unloading of custom objectives :pr:`113`
        * Removed render.py :pr:`154`
    * Documentation Changes
        * Update release instructions :pr:`140`
        * Include additional_objectives parameter :pr:`124`
        * Added Changelog :pr:`136`
    * Testing Changes
        * Code coverage :pr:`90`
        * Added CircleCI tests for other Python versions :pr:`104`
        * Added doc notebooks as tests :pr:`139`
        * Test metadata for CircleCI and 2 core parallelism :pr:`137`

**v0.4.1 Sep. 16, 2019**
    * Enhancements
        * Added AutoML for classification and regressor using Autobase and Skopt :pr:`7` :pr:`9`
        * Implemented standard classification and regression metrics :pr:`7`
        * Added logistic regression, random forest, and XGBoost pipelines :pr:`7`
        * Implemented support for custom objectives :pr:`15`
        * Feature importance for pipelines :pr:`18`
        * Serialization for pipelines :pr:`19`
        * Allow fitting on objectives for optimal threshold :pr:`27`
        * Added detect label leakage :pr:`31`
        * Implemented callbacks :pr:`42`
        * Allow for multiclass classification :pr:`21`
        * Added support for additional objectives :pr:`79`
    * Fixes
        * Fixed feature selection in pipelines :pr:`13`
        * Made random_seed usage consistent :pr:`45`
    * Documentation Changes
        * Documentation Changes
        * Added docstrings :pr:`6`
        * Created notebooks for docs :pr:`6`
        * Initialized readthedocs EvalML :pr:`6`
        * Added favicon :pr:`38`
    * Testing Changes
        * Added testing for loading data :pr:`39`

**v0.2.0 Aug. 13, 2019**
    * Enhancements
        * Created fraud detection objective :pr:`4`

**v0.1.0 July. 31, 2019**
    * *First Release*
    * Enhancements
        * Added lead scoring objecitve :pr:`1`
        * Added basic classifier :pr:`1`
    * Documentation Changes
        * Initialized Sphinx for docs :pr:`1`<|MERGE_RESOLUTION|>--- conflicted
+++ resolved
@@ -8,12 +8,9 @@
         * Added `detect_problem_type` to `problem_type/utils.py` to automatically detect the problem type given targets :pr:`1194`
         * Added LightGBM to AutoMLSearch :pr:`1199`
         * Updates scikit-learn and scikit-optimize to use latest versions - 0.23.2 and 0.8.1 respectively :pr:`1141`
-<<<<<<< HEAD
-        * Added first CV fold score as validation score in `AutoMLSearch.rankings` :pr:`1221`
-=======
         * Add `ProblemTypes.all_problem_types` helper to get list of supported problem types :pr:`1219`
         * `DataChecks` can now be parametrized by passing a list of `DataCheck` classes and a parameter dictionary :pr:`1167`
->>>>>>> 20af5608
+        * Added first CV fold score as validation score in `AutoMLSearch.rankings` :pr:`1221`
     * Fixes
         * Updated GitHub URL after migration to Alteryx GitHub org :pr:`1207`
         * Changed Problem Type enum to be more similar to the string name :pr:`1208`
