--- conflicted
+++ resolved
@@ -15,11 +15,8 @@
         * Added full error traceback to AutoMLSearch logger file :pr:`1840`
         * Changed ``TargetEncoder`` to preserve custom indices in the data :pr:`1836`
         * Refactored ``explain_predictions`` and ``explain_predictions_best_worst`` to only compute features once for all rows that need to be explained :pr:`1843`
-<<<<<<< HEAD
         * Added custom random undersampler data splitter for classification :pr:`1857`
-=======
         * Added ``Engines`` pipeline processing API :pr:`1838`
->>>>>>> b1b39616
     * Fixes
     * Changes
         * Modified ``calculate_percent_difference`` so that division by 0 is now inf rather than nan :pr:`1809`
