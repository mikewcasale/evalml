--- conflicted
+++ resolved
@@ -18,11 +18,8 @@
         * ``add_to_rankings`` updates ``AutoMLSearch.best_pipeline`` when necessary :pr:`1647`
         * Fixed bug where time series baseline estimators were not receiving ``gap`` and ``max_delay`` in ``AutoMLSearch`` :pr:`1645`
     * Changes
-<<<<<<< HEAD
         * Added labeling to ``graph_confusion_matrix`` :pr:`1632`
-=======
         * Rerunning search for ``AutoMLSearch`` results in a message thrown rather than failing the search, and removed ``has_searched`` property :pr:`1647`
->>>>>>> 584a00ee
     * Documentation Changes
         * Updated docs to include information about ``AutoMLSearch`` callback parameters and methods :pr:`1577`
     * Testing Changes
