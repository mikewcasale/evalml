--- conflicted
+++ resolved
@@ -16,12 +16,9 @@
         * Added DecisionTree estimators to API Reference :pr:`1246`
         * Changed class inheritance display to flow vertically :pr:`1248`
     * Testing Changes
-<<<<<<< HEAD
         * Added tests for ``jupyter_check`` to handle IPython :pr:`1256`
-=======
         * Cleaned up ``make_pipeline`` tests to test for all estimators :pr:`1257`
         * Added a test to check conda build after merge to main :pr:`1247`
->>>>>>> bd04b000
 
 
 **v0.14.1 Sep. 29, 2020**
