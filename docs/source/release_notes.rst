--- conflicted
+++ resolved
@@ -31,12 +31,9 @@
         * Fix ReadTheDocs build by updating the version of ``setuptools`` :pr:`1561`
         * Set ``random_state`` of data splitter in AutoMLSearch to take int to keep consistency in the resulting splits :pr:`1579`
         * Pin sklearn version while we work on adding support :pr:`1594`
-<<<<<<< HEAD
         * Fixed ``TargetLeakageDataCheck`` to use Woodwork ``mutual_information`` rather than using Pandas' Pearson Correlation :pr:`1616`
-=======
         * Pin pandas at <1.2.0 while we work on adding support :pr:`1609`
         * Pin graphviz at < 0.16 while we work on adding support :pr:`1609`
->>>>>>> 7138ec21
     * Changes
         * Reverting ``save_graph`` :pr:`1550` to resolve kaleido build issues :pr:`1585`
         * Update circleci badge to apply to ``main`` :pr:`1489`
