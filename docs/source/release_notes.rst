Release Notes
-------------

**Future Releases**
    * Enhancements
<<<<<<< HEAD
    * Fixes
    * Changes
    * Documentation Changes
    * Testing Changes


**v0.18.2 Feb. 10, 2021**
    * Enhancements
=======
        * Added uniqueness score data check :pr:`1785`
>>>>>>> fde0e010
        * Added "dataframe" output format for prediction explanations :pr:`1781`
        * Updated LightGBM estimators to handle ``pandas.MultiIndex`` :pr:`1770`
        * Sped up permutation importance for some pipelines :pr:`1762`
        * Added sparsity data check :pr:`1797`
        * Confirmed support for threshold tuning for binary time series classification problems :pr:`1803`
    * Fixes
    * Changes
    * Documentation Changes
        * Added section on conda to the contributing guide :pr:`1771`
        * Updated release process to reflect freezing `main` before perf tests :pr:`1787`
        * Moving some prs to the right section of the release notes :pr:`1789`
        * Tweak README.md. :pr:`1800`
        * Fixed back arrow on install page docs :pr:`1795`
    * Testing Changes

**v0.18.1 Feb. 1, 2021**
    * Enhancements
        * Added ``graph_t_sne`` as a visualization tool for high dimensional data :pr:`1731`
        * Added the ability to see the linear coefficients of features in linear models terms :pr:`1738`
        * Added support for ``scikit-learn`` ``v0.24.0`` :pr:`1733`
        * Added support for ``scipy`` ``v1.6.0`` :pr:`1752`
        * Added SVM Classifier and Regressor to estimators :pr:`1714` :pr:`1761`
    * Fixes
        * Addressed bug with ``partial_dependence`` and categorical data with more categories than grid resolution :pr:`1748`
        * Removed ``random_state`` arg from ``get_pipelines`` in ``AutoMLSearch`` :pr:`1719`
        * Pinned pyzmq at less than 22.0.0 till we add support :pr:`1756`
        * Remove ``ProphetRegressor`` from main as windows tests were flaky :pr:`1764`
    * Changes
        * Updated components and pipelines to return ``Woodwork`` data structures :pr:`1668`
        * Updated `clone()` for pipelines and components to copy over random state automatically :pr:`1753`
        * Dropped support for Python version 3.6 :pr:`1751`
        * Removed deprecated ``verbose`` flag from ``AutoMLSearch`` parameters :pr:`1772`
    * Documentation Changes
        * Add Twitter and Github link to documentation toolbar :pr:`1754`
        * Added Open Graph info to documentation :pr:`1758`
    * Testing Changes

.. warning::

    **Breaking Changes**
        * Components and pipelines return ``Woodwork`` data structures instead of ``pandas`` data structures :pr:`1668`
        * Python 3.6 will not be actively supported due to discontinued support from EvalML dependencies.
        * Deprecated ``verbose`` flag is removed for ``AutoMLSearch`` :pr:`1772`


**v0.18.0 Jan. 26, 2021**
    * Enhancements
        * Added RMSLE, MSLE, and MAPE to core objectives while checking for negative target values in ``invalid_targets_data_check`` :pr:`1574`
        * Added validation checks for binary problems with regression-like datasets and multiclass problems without true multiclass targets in ``invalid_targets_data_check`` :pr:`1665`
        * Added time series support for ``make_pipeline`` :pr:`1566`
        * Added target name for output of pipeline ``predict`` method :pr:`1578`
        * Added multiclass check to ``InvalidTargetDataCheck`` for two examples per class :pr:`1596`
        * Added support for ``graphviz`` ``v0.16`` :pr:`1657`
        * Enhanced time series pipelines to accept empty features :pr:`1651`
        * Added KNN Classifier to estimators. :pr:`1650`
        * Added support for list inputs for objectives :pr:`1663`
        * Added support for ``AutoMLSearch`` to handle time series classification pipelines :pr:`1666`
        * Enhanced ``DelayedFeaturesTransformer`` to encode categorical features and targets before delaying them :pr:`1691`
        * Added 2-way dependence plots. :pr:`1690`
        * Added ability to directly iterate through components within Pipelines :pr:`1583`
    * Fixes
        * Fixed inconsistent attributes and added Exceptions to docs :pr:`1673`
        * Fixed ``TargetLeakageDataCheck`` to use Woodwork ``mutual_information`` rather than using Pandas' Pearson Correlation :pr:`1616`
        * Fixed thresholding for pipelines in ``AutoMLSearch`` to only threshold binary classification pipelines :pr:`1622` :pr:`1626`
        * Updated ``load_data`` to return Woodwork structures and update default parameter value for ``index`` to ``None`` :pr:`1610`
        * Pinned scipy at < 1.6.0 while we work on adding support :pr:`1629`
        * Fixed data check message formatting in ``AutoMLSearch`` :pr:`1633`
        * Addressed stacked ensemble component for ``scikit-learn`` v0.24 support by setting ``shuffle=True`` for default CV :pr:`1613`
        * Fixed bug where ``Imputer`` reset the index on ``X`` :pr:`1590`
        * Fixed ``AutoMLSearch`` stacktrace when a cutom objective was passed in as a primary objective or additional objective :pr:`1575`
        * Fixed custom index bug for ``MAPE`` objective :pr:`1641`
        * Fixed index bug for ``TextFeaturizer`` and ``LSA`` components :pr:`1644`
        * Limited ``load_fraud`` dataset loaded into ``automl.ipynb`` :pr:`1646`
        * ``add_to_rankings`` updates ``AutoMLSearch.best_pipeline`` when necessary :pr:`1647`
        * Fixed bug where time series baseline estimators were not receiving ``gap`` and ``max_delay`` in ``AutoMLSearch`` :pr:`1645`
        * Fixed jupyter notebooks to help the RTD buildtime :pr:`1654`
        * Added ``positive_only`` objectives to ``non_core_objectives`` :pr:`1661`
        * Fixed stacking argument ``n_jobs`` for IterativeAlgorithm :pr:`1706`
        * Updated CatBoost estimators to return self in ``.fit()`` rather than the underlying model for consistency :pr:`1701`
        * Added ability to initialize pipeline parameters in ``AutoMLSearch`` constructor :pr:`1676`
        * Make AutoMLSearch pipelines pickle-able :pr:`1721`
    * Changes
        * Added labeling to ``graph_confusion_matrix`` :pr:`1632`
        * Rerunning search for ``AutoMLSearch`` results in a message thrown rather than failing the search, and removed ``has_searched`` property :pr:`1647`
        * Changed tuner class to allow and ignore single parameter values as input :pr:`1686`
        * Capped LightGBM version limit to remove bug in docs :pr:`1711`
        * Removed support for `np.random.RandomState` in EvalML :pr:`1727`
    * Documentation Changes
        * Update Model Understanding in the user guide to include ``visualize_decision_tree`` :pr:`1678`
        * Updated docs to include information about ``AutoMLSearch`` callback parameters and methods :pr:`1577`
        * Updated docs to prompt users to install graphiz on Mac :pr:`1656`
        * Added ``infer_feature_types`` to the ``start.ipynb`` guide :pr:`1700`
        * Added multicollinearity data check to API reference and docs :pr:`1707`
    * Testing Changes

.. warning::

    **Breaking Changes**
        * Removed ``has_searched`` property from ``AutoMLSearch`` :pr:`1647`
        * Components and pipelines return ``Woodwork`` data structures instead of ``pandas`` data structures :pr:`1668`
        * Removed support for `np.random.RandomState` in EvalML. Rather than passing ``np.random.RandomState`` as component and pipeline random_state values, we use int random_seed :pr:`1727`


**v0.17.0 Dec. 29, 2020**
    * Enhancements
        * Added ``save_plot`` that allows for saving figures from different backends :pr:`1588`
        * Added ``LightGBM Regressor`` to regression components :pr:`1459`
        * Added ``visualize_decision_tree`` for tree visualization with ``decision_tree_data_from_estimator`` and ``decision_tree_data_from_pipeline`` to reformat tree structure output :pr:`1511`
        * Added `DFS Transformer` component into transformer components :pr:`1454`
        * Added ``MAPE`` to the standard metrics for time series problems and update objectives :pr:`1510`
        * Added ``graph_prediction_vs_actual_over_time`` and ``get_prediction_vs_actual_over_time_data`` to the model understanding module for time series problems :pr:`1483`
        * Added a ``ComponentGraph`` class that will support future pipelines as directed acyclic graphs :pr:`1415`
        * Updated data checks to accept ``Woodwork`` data structures :pr:`1481`
        * Added parameter to ``InvalidTargetDataCheck`` to show only top unique values rather than all unique values :pr:`1485`
        * Added multicollinearity data check :pr:`1515`
        * Added baseline pipeline and components for time series regression problems :pr:`1496`
        * Added more information to users about ensembling behavior in ``AutoMLSearch`` :pr:`1527`
        * Add woodwork support for more utility and graph methods :pr:`1544`
        * Changed ``DateTimeFeaturizer`` to encode features as int :pr:`1479`
        * Return trained pipelines from ``AutoMLSearch.best_pipeline`` :pr:`1547`
        * Added utility method so that users can set feature types without having to learn about Woodwork directly :pr:`1555`
        * Added Linear Discriminant Analysis transformer for dimensionality reduction :pr:`1331`
        * Added multiclass support for ``partial_dependence`` and ``graph_partial_dependence`` :pr:`1554`
        * Added ``TimeSeriesBinaryClassificationPipeline`` and ``TimeSeriesMulticlassClassificationPipeline`` classes :pr:`1528`
        * Added ``make_data_splitter`` method for easier automl data split customization :pr:`1568`
        * Integrated ``ComponentGraph`` class into Pipelines for full non-linear pipeline support :pr:`1543`
        * Update ``AutoMLSearch`` constructor to take training data instead of ``search`` and ``add_to_leaderboard`` :pr:`1597`
        * Update ``split_data`` helper args :pr:`1597`
        * Add problem type utils ``is_regression``, ``is_classification``, ``is_timeseries`` :pr:`1597`
        * Rename ``AutoMLSearch`` ``data_split`` arg to ``data_splitter`` :pr:`1569`
    * Fixes
        * Fix AutoML not passing CV folds to ``DefaultDataChecks`` for usage by ``ClassImbalanceDataCheck`` :pr:`1619`
        * Fix Windows CI jobs: install ``numba`` via conda, required for ``shap`` :pr:`1490`
        * Added custom-index support for `reset-index-get_prediction_vs_actual_over_time_data` :pr:`1494`
        * Fix ``generate_pipeline_code`` to account for boolean and None differences between Python and JSON :pr:`1524` :pr:`1531`
        * Set max value for plotly and xgboost versions while we debug CI failures with newer versions :pr:`1532`
        * Undo version pinning for plotly :pr:`1533`
        * Fix ReadTheDocs build by updating the version of ``setuptools`` :pr:`1561`
        * Set ``random_state`` of data splitter in AutoMLSearch to take int to keep consistency in the resulting splits :pr:`1579`
        * Pin sklearn version while we work on adding support :pr:`1594`
        * Pin pandas at <1.2.0 while we work on adding support :pr:`1609`
        * Pin graphviz at < 0.16 while we work on adding support :pr:`1609`
    * Changes
        * Reverting ``save_graph`` :pr:`1550` to resolve kaleido build issues :pr:`1585`
        * Update circleci badge to apply to ``main`` :pr:`1489`
        * Added script to generate github markdown for releases :pr:`1487`
        * Updated selection using pandas ``dtypes`` to selecting using Woodwork logical types :pr:`1551`
        * Updated dependencies to fix ``ImportError: cannot import name 'MaskedArray' from 'sklearn.utils.fixes'`` error and to address Woodwork and Featuretool dependencies :pr:`1540`
        * Made ``get_prediction_vs_actual_data()`` a public method :pr:`1553`
        * Updated ``Woodwork`` version requirement to v0.0.7 :pr:`1560`
        * Move data splitters from ``evalml.automl.data_splitters`` to ``evalml.preprocessing.data_splitters`` :pr:`1597`
        * Rename "# Testing" in automl log output to "# Validation" :pr:`1597`
    * Documentation Changes
        * Added partial dependence methods to API reference :pr:`1537`
        * Updated documentation for confusion matrix methods :pr:`1611`
    * Testing Changes
        * Set ``n_jobs=1`` in most unit tests to reduce memory :pr:`1505`

.. warning::

    **Breaking Changes**
        * Updated minimal dependencies: ``numpy>=1.19.1``, ``pandas>=1.1.0``, ``scikit-learn>=0.23.1``, ``scikit-optimize>=0.8.1``
        * Updated ``AutoMLSearch.best_pipeline`` to return a trained pipeline. Pass in ``train_best_pipeline=False`` to AutoMLSearch in order to return an untrained pipeline.
        * Pipeline component instances can no longer be iterated through using ``Pipeline.component_graph`` :pr:`1543`
        * Update ``AutoMLSearch`` constructor to take training data instead of ``search`` and ``add_to_leaderboard`` :pr:`1597`
        * Update ``split_data`` helper args :pr:`1597`
        * Move data splitters from ``evalml.automl.data_splitters`` to ``evalml.preprocessing.data_splitters`` :pr:`1597`
        * Rename ``AutoMLSearch`` ``data_split`` arg to ``data_splitter`` :pr:`1569`



**v0.16.1 Dec. 1, 2020**
    * Enhancements
        * Pin woodwork version to v0.0.6 to avoid breaking changes :pr:`1484`
        * Updated ``Woodwork`` to >=0.0.5 in ``core-requirements.txt`` :pr:`1473`
        * Removed ``copy_dataframe`` parameter for ``Woodwork``, updated ``Woodwork`` to >=0.0.6 in ``core-requirements.txt`` :pr:`1478`
        * Updated ``detect_problem_type`` to use ``pandas.api.is_numeric_dtype`` :pr:`1476`
    * Changes
        * Changed ``make clean`` to delete coverage reports as a convenience for developers :pr:`1464`
        * Set ``n_jobs=-1`` by default for stacked ensemble components :pr:`1472`
    * Documentation Changes
        * Updated pipeline and component documentation and demos to use ``Woodwork`` :pr:`1466`
    * Testing Changes
        * Update dependency update checker to use everything from core and optional dependencies :pr:`1480`


**v0.16.0 Nov. 24, 2020**
    * Enhancements
        * Updated pipelines and ``make_pipeline`` to accept ``Woodwork`` inputs :pr:`1393`
        * Updated components to accept ``Woodwork`` inputs :pr:`1423`
        * Added ability to freeze hyperparameters for ``AutoMLSearch`` :pr:`1284`
        * Added ``Target Encoder`` into transformer components :pr:`1401`
        * Added callback for error handling in ``AutoMLSearch`` :pr:`1403`
        * Added the index id to the ``explain_predictions_best_worst`` output to help users identify which rows in their data are included :pr:`1365`
        * The top_k features displayed in ``explain_predictions_*`` functions are now determined by the magnitude of shap values as opposed to the ``top_k`` largest and smallest shap values. :pr:`1374`
        * Added a problem type for time series regression :pr:`1386`
        * Added a ``is_defined_for_problem_type`` method to ``ObjectiveBase`` :pr:`1386`
        * Added a ``random_state`` parameter to ``make_pipeline_from_components`` function :pr:`1411`
        * Added ``DelayedFeaturesTransformer`` :pr:`1396`
        * Added a ``TimeSeriesRegressionPipeline`` class :pr:`1418`
        * Removed ``core-requirements.txt`` from the package distribution :pr:`1429`
        * Updated data check messages to include a `"code"` and `"details"` fields :pr:`1451`, :pr:`1462`
        * Added a ``TimeSeriesSplit`` data splitter for time series problems :pr:`1441`
        * Added a ``problem_configuration`` parameter to AutoMLSearch :pr:`1457`
    * Fixes
        * Fixed ``IndexError`` raised in ``AutoMLSearch`` when ``ensembling = True`` but only one pipeline to iterate over :pr:`1397`
        * Fixed stacked ensemble input bug and LightGBM warning and bug in ``AutoMLSearch`` :pr:`1388`
        * Updated enum classes to show possible enum values as attributes :pr:`1391`
        * Updated calls to ``Woodwork``'s ``to_pandas()`` to ``to_series()`` and ``to_dataframe()`` :pr:`1428`
        * Fixed bug in OHE where column names were not guaranteed to be unique :pr:`1349`
        * Fixed bug with percent improvement of ``ExpVariance`` objective on data with highly skewed target :pr:`1467`
        * Fix SimpleImputer error which occurs when all features are bool type :pr:`1215`
    * Changes
        * Changed ``OutliersDataCheck`` to return the list of columns, rather than rows, that contain outliers :pr:`1377`
        * Simplified and cleaned output for Code Generation :pr:`1371`
        * Reverted changes from :pr:`1337` :pr:`1409`
        * Updated data checks to return dictionary of warnings and errors instead of a list :pr:`1448`
        * Updated ``AutoMLSearch`` to pass ``Woodwork`` data structures to every pipeline (instead of pandas DataFrames) :pr:`1450`
        * Update ``AutoMLSearch`` to default to ``max_batches=1`` instead of ``max_iterations=5`` :pr:`1452`
        * Updated _evaluate_pipelines to consolidate side effects :pr:`1410`
    * Documentation Changes
        * Added description of CLA to contributing guide, updated description of draft PRs :pr:`1402`
        * Updated documentation to include all data checks, ``DataChecks``, and usage of data checks in AutoML :pr:`1412`
        * Updated docstrings from ``np.array`` to ``np.ndarray`` :pr:`1417`
        * Added section on stacking ensembles in AutoMLSearch documentation :pr:`1425`
    * Testing Changes
        * Removed ``category_encoders`` from test-requirements.txt :pr:`1373`
        * Tweak codecov.io settings again to avoid flakes :pr:`1413`
        * Modified ``make lint`` to check notebook versions in the docs :pr:`1431`
        * Modified ``make lint-fix`` to standardize notebook versions in the docs :pr:`1431`
        * Use new version of pull request Github Action for dependency check (:pr:`1443`)
        * Reduced number of workers for tests to 4 :pr:`1447`

.. warning::

    **Breaking Changes**
        * The ``top_k`` and ``top_k_features`` parameters in ``explain_predictions_*`` functions now return ``k`` features as opposed to ``2 * k`` features :pr:`1374`
        * Renamed ``problem_type`` to ``problem_types`` in ``RegressionObjective``, ``BinaryClassificationObjective``, and ``MulticlassClassificationObjective`` :pr:`1319`
        * Data checks now return a dictionary of warnings and errors instead of a list :pr:`1448`



**v0.15.0 Oct. 29, 2020**
    * Enhancements
        * Added stacked ensemble component classes (``StackedEnsembleClassifier``, ``StackedEnsembleRegressor``) :pr:`1134`
        * Added stacked ensemble components to ``AutoMLSearch`` :pr:`1253`
        * Added ``DecisionTreeClassifier`` and ``DecisionTreeRegressor`` to AutoML :pr:`1255`
        * Added ``graph_prediction_vs_actual`` in ``model_understanding`` for regression problems :pr:`1252`
        * Added parameter to ``OneHotEncoder`` to enable filtering for features to encode for :pr:`1249`
        * Added percent-better-than-baseline for all objectives to automl.results :pr:`1244`
        * Added ``HighVarianceCVDataCheck`` and replaced synonymous warning in ``AutoMLSearch`` :pr:`1254`
        * Added `PCA Transformer` component for dimensionality reduction :pr:`1270`
        * Added ``generate_pipeline_code`` and ``generate_component_code`` to allow for code generation given a pipeline or component instance :pr:`1306`
        * Added ``PCA Transformer`` component for dimensionality reduction :pr:`1270`
        * Updated ``AutoMLSearch`` to support ``Woodwork`` data structures :pr:`1299`
        * Added cv_folds to ``ClassImbalanceDataCheck`` and added this check to ``DefaultDataChecks`` :pr:`1333`
        * Make ``max_batches`` argument to ``AutoMLSearch.search`` public :pr:`1320`
        * Added text support to automl search :pr:`1062`
        * Added ``_pipelines_per_batch`` as a private argument to ``AutoMLSearch`` :pr:`1355`
    * Fixes
        * Fixed ML performance issue with ordered datasets: always shuffle data in automl's default CV splits :pr:`1265`
        * Fixed broken ``evalml info`` CLI command :pr:`1293`
        * Fixed ``boosting type='rf'`` for LightGBM Classifier, as well as ``num_leaves`` error :pr:`1302`
        * Fixed bug in ``explain_predictions_best_worst`` where a custom index in the target variable would cause a ``ValueError`` :pr:`1318`
        * Added stacked ensemble estimators to to ``evalml.pipelines.__init__`` file :pr:`1326`
        * Fixed bug in OHE where calls to transform were not deterministic if ``top_n`` was less than the number of categories in a column :pr:`1324`
        * Fixed LightGBM warning messages during AutoMLSearch :pr:`1342`
        * Fix warnings thrown during AutoMLSearch in ``HighVarianceCVDataCheck`` :pr:`1346`
        * Fixed bug where TrainingValidationSplit would return invalid location indices for dataframes with a custom index :pr:`1348`
        * Fixed bug where the AutoMLSearch ``random_state`` was not being passed to the created pipelines :pr:`1321`
    * Changes
        * Allow ``add_to_rankings`` to be called before AutoMLSearch is called :pr:`1250`
        * Removed Graphviz from test-requirements to add to requirements.txt :pr:`1327`
        * Removed ``max_pipelines`` parameter from ``AutoMLSearch`` :pr:`1264`
        * Include editable installs in all install make targets :pr:`1335`
        * Made pip dependencies `featuretools` and `nlp_primitives` core dependencies :pr:`1062`
        * Removed `PartOfSpeechCount` from `TextFeaturizer` transform primitives :pr:`1062`
        * Added warning for ``partial_dependency`` when the feature includes null values :pr:`1352`
    * Documentation Changes
        * Fixed and updated code blocks in Release Notes :pr:`1243`
        * Added DecisionTree estimators to API Reference :pr:`1246`
        * Changed class inheritance display to flow vertically :pr:`1248`
        * Updated cost-benefit tutorial to use a holdout/test set :pr:`1159`
        * Added ``evalml info`` command to documentation :pr:`1293`
        * Miscellaneous doc updates :pr:`1269`
        * Removed conda pre-release testing from the release process document :pr:`1282`
        * Updates to contributing guide :pr:`1310`
        * Added Alteryx footer to docs with Twitter and Github link :pr:`1312`
        * Added documentation for evalml installation for Python 3.6 :pr:`1322`
        * Added documentation changes to make the API Docs easier to understand :pr:`1323`
        * Fixed documentation for ``feature_importance`` :pr:`1353`
        * Added tutorial for running `AutoML` with text data :pr:`1357`
        * Added documentation for woodwork integration with automl search :pr:`1361`
    * Testing Changes
        * Added tests for ``jupyter_check`` to handle IPython :pr:`1256`
        * Cleaned up ``make_pipeline`` tests to test for all estimators :pr:`1257`
        * Added a test to check conda build after merge to main :pr:`1247`
        * Removed code that was lacking codecov for ``__main__.py`` and unnecessary :pr:`1293`
        * Codecov: round coverage up instead of down :pr:`1334`
        * Add DockerHub credentials to CI testing environment :pr:`1356`
        * Add DockerHub credentials to conda testing environment :pr:`1363`

.. warning::

    **Breaking Changes**
        * Renamed ``LabelLeakageDataCheck`` to ``TargetLeakageDataCheck`` :pr:`1319`
        * ``max_pipelines`` parameter has been removed from ``AutoMLSearch``. Please use ``max_iterations`` instead. :pr:`1264`
        * ``AutoMLSearch.search()`` will now log a warning if the input is not a ``Woodwork`` data structure (``pandas``, ``numpy``) :pr:`1299`
        * Make ``max_batches`` argument to ``AutoMLSearch.search`` public :pr:`1320`
        * Removed unused argument `feature_types` from AutoMLSearch.search :pr:`1062`

**v0.14.1 Sep. 29, 2020**
    * Enhancements
        * Updated partial dependence methods to support calculating numeric columns in a dataset with non-numeric columns :pr:`1150`
        * Added ``get_feature_names`` on ``OneHotEncoder`` :pr:`1193`
        * Added ``detect_problem_type`` to ``problem_type/utils.py`` to automatically detect the problem type given targets :pr:`1194`
        * Added LightGBM to ``AutoMLSearch`` :pr:`1199`
        * Updated ``scikit-learn`` and ``scikit-optimize`` to use latest versions - 0.23.2 and 0.8.1 respectively :pr:`1141`
        * Added ``__str__`` and ``__repr__`` for pipelines and components :pr:`1218`
        * Included internal target check for both training and validation data in ``AutoMLSearch`` :pr:`1226`
        * Added ``ProblemTypes.all_problem_types`` helper to get list of supported problem types :pr:`1219`
        * Added ``DecisionTreeClassifier`` and ``DecisionTreeRegressor`` classes :pr:`1223`
        * Added ``ProblemTypes.all_problem_types`` helper to get list of supported problem types :pr:`1219`
        * ``DataChecks`` can now be parametrized by passing a list of ``DataCheck`` classes and a parameter dictionary :pr:`1167`
        * Added first CV fold score as validation score in ``AutoMLSearch.rankings`` :pr:`1221`
        * Updated ``flake8`` configuration to enable linting on ``__init__.py`` files :pr:`1234`
        * Refined ``make_pipeline_from_components`` implementation :pr:`1204`
    * Fixes
        * Updated GitHub URL after migration to Alteryx GitHub org :pr:`1207`
        * Changed Problem Type enum to be more similar to the string name :pr:`1208`
        * Wrapped call to scikit-learn's partial dependence method in a ``try``/``finally`` block :pr:`1232`
    * Changes
        * Added ``allow_writing_files`` as a named argument to CatBoost estimators. :pr:`1202`
        * Added ``solver`` and ``multi_class`` as named arguments to ``LogisticRegressionClassifier`` :pr:`1202`
        * Replaced pipeline's ``._transform`` method to evaluate all the preprocessing steps of a pipeline with ``.compute_estimator_features`` :pr:`1231`
        * Changed default large dataset train/test splitting behavior :pr:`1205`
    * Documentation Changes
        * Included description of how to access the component instances and features for pipeline user guide :pr:`1163`
        * Updated API docs to refer to target as "target" instead of "labels" for non-classification tasks and minor docs cleanup :pr:`1160`
        * Added Class Imbalance Data Check to ``api_reference.rst`` :pr:`1190` :pr:`1200`
        * Added pipeline properties to API reference :pr:`1209`
        * Clarified what the objective parameter in AutoML is used for in AutoML API reference and AutoML user guide :pr:`1222`
        * Updated API docs to include ``skopt.space.Categorical`` option for component hyperparameter range definition :pr:`1228`
        * Added install documentation for ``libomp`` in order to use LightGBM on Mac :pr:`1233`
        * Improved description of ``max_iterations`` in documentation :pr:`1212`
        * Removed unused code from sphinx conf :pr:`1235`
    * Testing Changes

.. warning::

    **Breaking Changes**
        * ``DefaultDataChecks`` now accepts a ``problem_type`` parameter that must be specified :pr:`1167`
        * Pipeline's ``._transform`` method to evaluate all the preprocessing steps of a pipeline has been replaced with ``.compute_estimator_features`` :pr:`1231`
        * ``get_objectives`` has been renamed to ``get_core_objectives``. This function will now return a list of valid objective instances :pr:`1230`


**v0.13.2 Sep. 17, 2020**
    * Enhancements
        * Added ``output_format`` field to explain predictions functions :pr:`1107`
        * Modified ``get_objective`` and ``get_objectives`` to be able to return any objective in ``evalml.objectives`` :pr:`1132`
        * Added a ``return_instance`` boolean parameter to ``get_objective`` :pr:`1132`
        * Added ``ClassImbalanceDataCheck`` to determine whether target imbalance falls below a given threshold :pr:`1135`
        * Added label encoder to LightGBM for binary classification :pr:`1152`
        * Added labels for the row index of confusion matrix :pr:`1154`
        * Added ``AutoMLSearch`` object as another parameter in search callbacks :pr:`1156`
        * Added the corresponding probability threshold for each point displayed in ``graph_roc_curve`` :pr:`1161`
        * Added ``__eq__`` for ``ComponentBase`` and ``PipelineBase`` :pr:`1178`
        * Added support for multiclass classification for ``roc_curve`` :pr:`1164`
        * Added ``categories`` accessor to ``OneHotEncoder`` for listing the categories associated with a feature :pr:`1182`
        * Added utility function to create pipeline instances from a list of component instances :pr:`1176`
    * Fixes
        * Fixed XGBoost column names for partial dependence methods :pr:`1104`
        * Removed dead code validating column type from ``TextFeaturizer`` :pr:`1122`
        * Fixed issue where ``Imputer`` cannot fit when there is None in a categorical or boolean column :pr:`1144`
        * ``OneHotEncoder`` preserves the custom index in the input data :pr:`1146`
        * Fixed representation for ``ModelFamily`` :pr:`1165`
        * Removed duplicate ``nbsphinx`` dependency in ``dev-requirements.txt`` :pr:`1168`
        * Users can now pass in any valid kwargs to all estimators :pr:`1157`
        * Remove broken accessor ``OneHotEncoder.get_feature_names`` and unneeded base class :pr:`1179`
        * Removed LightGBM Estimator from AutoML models :pr:`1186`
    * Changes
        * Pinned ``scikit-optimize`` version to 0.7.4 :pr:`1136`
        * Removed ``tqdm`` as a dependency :pr:`1177`
        * Added lightgbm version 3.0.0 to ``latest_dependency_versions.txt`` :pr:`1185`
        * Rename ``max_pipelines`` to ``max_iterations`` :pr:`1169`
    * Documentation Changes
        * Fixed API docs for ``AutoMLSearch`` ``add_result_callback`` :pr:`1113`
        * Added a step to our release process for pushing our latest version to conda-forge :pr:`1118`
        * Added warning for missing ipywidgets dependency for using ``PipelineSearchPlots`` on Jupyterlab :pr:`1145`
        * Updated ``README.md`` example to load demo dataset :pr:`1151`
        * Swapped mapping of breast cancer targets in ``model_understanding.ipynb`` :pr:`1170`
    * Testing Changes
        * Added test confirming ``TextFeaturizer`` never outputs null values :pr:`1122`
        * Changed Python version of ``Update Dependencies`` action to 3.8.x :pr:`1137`
        * Fixed release notes check-in test for ``Update Dependencies`` actions :pr:`1172`

.. warning::

    **Breaking Changes**
        * ``get_objective`` will now return a class definition rather than an instance by default :pr:`1132`
        * Deleted ``OPTIONS`` dictionary in ``evalml.objectives.utils.py`` :pr:`1132`
        * If specifying an objective by string, the string must now match the objective's name field, case-insensitive :pr:`1132`
        * Passing "Cost Benefit Matrix", "Fraud Cost", "Lead Scoring", "Mean Squared Log Error",
            "Recall", "Recall Macro", "Recall Micro", "Recall Weighted", or "Root Mean Squared Log Error" to ``AutoMLSearch`` will now result in a ``ValueError``
            rather than an ``ObjectiveNotFoundError`` :pr:`1132`
        * Search callbacks ``start_iteration_callback`` and ``add_results_callback`` have changed to include a copy of the AutoMLSearch object as a third parameter :pr:`1156`
        * Deleted ``OneHotEncoder.get_feature_names`` method which had been broken for a while, in favor of pipelines' ``input_feature_names`` :pr:`1179`
        * Deleted empty base class ``CategoricalEncoder`` which ``OneHotEncoder`` component was inheriting from :pr:`1176`
        * Results from ``roc_curve`` will now return as a list of dictionaries with each dictionary representing a class :pr:`1164`
        * ``max_pipelines`` now raises a ``DeprecationWarning`` and will be removed in the next release. ``max_iterations`` should be used instead. :pr:`1169`


**v0.13.1 Aug. 25, 2020**
    * Enhancements
        * Added Cost-Benefit Matrix objective for binary classification :pr:`1038`
        * Split ``fill_value`` into ``categorical_fill_value`` and ``numeric_fill_value`` for Imputer :pr:`1019`
        * Added ``explain_predictions`` and ``explain_predictions_best_worst`` for explaining multiple predictions with SHAP :pr:`1016`
        * Added new LSA component for text featurization :pr:`1022`
        * Added guide on installing with conda :pr:`1041`
        * Added a “cost-benefit curve” util method to graph cost-benefit matrix scores vs. binary classification thresholds :pr:`1081`
        * Standardized error when calling transform/predict before fit for pipelines :pr:`1048`
        * Added ``percent_better_than_baseline`` to AutoML search rankings and full rankings table :pr:`1050`
        * Added one-way partial dependence and partial dependence plots :pr:`1079`
        * Added "Feature Value" column to prediction explanation reports. :pr:`1064`
        * Added LightGBM classification estimator :pr:`1082`, :pr:`1114`
        * Added ``max_batches`` parameter to ``AutoMLSearch`` :pr:`1087`
    * Fixes
        * Updated ``TextFeaturizer`` component to no longer require an internet connection to run :pr:`1022`
        * Fixed non-deterministic element of ``TextFeaturizer`` transformations :pr:`1022`
        * Added a StandardScaler to all ElasticNet pipelines :pr:`1065`
        * Updated cost-benefit matrix to normalize score :pr:`1099`
        * Fixed logic in ``calculate_percent_difference`` so that it can handle negative values :pr:`1100`
    * Changes
        * Added ``needs_fitting`` property to ``ComponentBase`` :pr:`1044`
        * Updated references to data types to use datatype lists defined in ``evalml.utils.gen_utils`` :pr:`1039`
        * Remove maximum version limit for SciPy dependency :pr:`1051`
        * Moved ``all_components`` and other component importers into runtime methods :pr:`1045`
        * Consolidated graphing utility methods under ``evalml.utils.graph_utils`` :pr:`1060`
        * Made slight tweaks to how ``TextFeaturizer`` uses ``featuretools``, and did some refactoring of that and of LSA :pr:`1090`
        * Changed ``show_all_features`` parameter into ``importance_threshold``, which allows for thresholding feature importance :pr:`1097`, :pr:`1103`
    * Documentation Changes
        * Update ``setup.py`` URL to point to the github repo :pr:`1037`
        * Added tutorial for using the cost-benefit matrix objective :pr:`1088`
        * Updated ``model_understanding.ipynb`` to include documentation for using plotly on Jupyter Lab :pr:`1108`
    * Testing Changes
        * Refactor CircleCI tests to use matrix jobs (:pr:`1043`)
        * Added a test to check that all test directories are included in evalml package :pr:`1054`


.. warning::

    **Breaking Changes**
        * ``confusion_matrix`` and ``normalize_confusion_matrix`` have been moved to ``evalml.utils`` :pr:`1038`
        * All graph utility methods previously under ``evalml.pipelines.graph_utils`` have been moved to ``evalml.utils.graph_utils`` :pr:`1060`


**v0.12.2 Aug. 6, 2020**
    * Enhancements
        * Add save/load method to components :pr:`1023`
        * Expose pickle ``protocol`` as optional arg to save/load :pr:`1023`
        * Updated estimators used in AutoML to include ExtraTrees and ElasticNet estimators :pr:`1030`
    * Fixes
    * Changes
        * Removed ``DeprecationWarning`` for ``SimpleImputer`` :pr:`1018`
    * Documentation Changes
        * Add note about version numbers to release process docs :pr:`1034`
    * Testing Changes
        * Test files are now included in the evalml package :pr:`1029`


**v0.12.0 Aug. 3, 2020**
    * Enhancements
        * Added string and categorical targets support for binary and multiclass pipelines and check for numeric targets for ``DetectLabelLeakage`` data check :pr:`932`
        * Added clear exception for regression pipelines if target datatype is string or categorical :pr:`960`
        * Added target column names and class labels in ``predict`` and ``predict_proba`` output for pipelines :pr:`951`
        * Added ``_compute_shap_values`` and ``normalize_values`` to ``pipelines/explanations`` module :pr:`958`
        * Added ``explain_prediction`` feature which explains single predictions with SHAP :pr:`974`
        * Added Imputer to allow different imputation strategies for numerical and categorical dtypes :pr:`991`
        * Added support for configuring logfile path using env var, and don't create logger if there are filesystem errors :pr:`975`
        * Updated catboost estimators' default parameters and automl hyperparameter ranges to speed up fit time :pr:`998`
    * Fixes
        * Fixed ReadtheDocs warning failure regarding embedded gif :pr:`943`
        * Removed incorrect parameter passed to pipeline classes in ``_add_baseline_pipelines`` :pr:`941`
        * Added universal error for calling ``predict``, ``predict_proba``, ``transform``, and ``feature_importances`` before fitting :pr:`969`, :pr:`994`
        * Made ``TextFeaturizer`` component and pip dependencies ``featuretools`` and ``nlp_primitives`` optional :pr:`976`
        * Updated imputation strategy in automl to no longer limit impute strategy to ``most_frequent`` for all features if there are any categorical columns :pr:`991`
        * Fixed ``UnboundLocalError`` for ``cv_pipeline`` when automl search errors :pr:`996`
        * Fixed ``Imputer`` to reset dataframe index to preserve behavior expected from  ``SimpleImputer`` :pr:`1009`
    * Changes
        * Moved ``get_estimators`` to ``evalml.pipelines.components.utils`` :pr:`934`
        * Modified Pipelines to raise ``PipelineScoreError`` when they encounter an error during scoring :pr:`936`
        * Moved ``evalml.model_families.list_model_families`` to ``evalml.pipelines.components.allowed_model_families`` :pr:`959`
        * Renamed ``DateTimeFeaturization`` to ``DateTimeFeaturizer`` :pr:`977`
        * Added check to stop search and raise an error if all pipelines in a batch return NaN scores :pr:`1015`
    * Documentation Changes
        * Updated ``README.md`` :pr:`963`
        * Reworded message when errors are returned from data checks in search :pr:`982`
        * Added section on understanding model predictions with ``explain_prediction`` to User Guide :pr:`981`
        * Added a section to the user guide and api reference about how XGBoost and CatBoost are not fully supported. :pr:`992`
        * Added custom components section in user guide :pr:`993`
        * Updated FAQ section formatting :pr:`997`
        * Updated release process documentation :pr:`1003`
    * Testing Changes
        * Moved ``predict_proba`` and ``predict`` tests regarding string / categorical targets to ``test_pipelines.py`` :pr:`972`
        * Fixed dependency update bot by updating python version to 3.7 to avoid frequent github version updates :pr:`1002`


.. warning::

    **Breaking Changes**
        * ``get_estimators`` has been moved to ``evalml.pipelines.components.utils`` (previously was under ``evalml.pipelines.utils``) :pr:`934`
        * Removed the ``raise_errors`` flag in AutoML search. All errors during pipeline evaluation will be caught and logged. :pr:`936`
        * ``evalml.model_families.list_model_families`` has been moved to ``evalml.pipelines.components.allowed_model_families`` :pr:`959`
        * ``TextFeaturizer``: the ``featuretools`` and ``nlp_primitives`` packages must be installed after installing evalml in order to use this component :pr:`976`
        * Renamed ``DateTimeFeaturization`` to ``DateTimeFeaturizer`` :pr:`977`


**v0.11.2 July 16, 2020**
    * Enhancements
        * Added ``NoVarianceDataCheck`` to ``DefaultDataChecks`` :pr:`893`
        * Added text processing and featurization component ``TextFeaturizer`` :pr:`913`, :pr:`924`
        * Added additional checks to ``InvalidTargetDataCheck`` to handle invalid target data types :pr:`929`
        * ``AutoMLSearch`` will now handle ``KeyboardInterrupt`` and prompt user for confirmation :pr:`915`
    * Fixes
        * Makes automl results a read-only property :pr:`919`
    * Changes
        * Deleted static pipelines and refactored tests involving static pipelines, removed ``all_pipelines()`` and ``get_pipelines()`` :pr:`904`
        * Moved ``list_model_families`` to ``evalml.model_family.utils`` :pr:`903`
        * Updated ``all_pipelines``, ``all_estimators``, ``all_components`` to use the same mechanism for dynamically generating their elements :pr:`898`
        * Rename ``master`` branch to ``main`` :pr:`918`
        * Add pypi release github action :pr:`923`
        * Updated ``AutoMLSearch.search`` stdout output and logging and removed tqdm progress bar :pr:`921`
        * Moved automl config checks previously in ``search()`` to init :pr:`933`
    * Documentation Changes
        * Reorganized and rewrote documentation :pr:`937`
        * Updated to use pydata sphinx theme :pr:`937`
        * Updated docs to use ``release_notes`` instead of ``changelog`` :pr:`942`
    * Testing Changes
        * Cleaned up fixture names and usages in tests :pr:`895`


.. warning::

    **Breaking Changes**
        * ``list_model_families`` has been moved to ``evalml.model_family.utils`` (previously was under ``evalml.pipelines.utils``) :pr:`903`
        * ``get_estimators`` has been moved to ``evalml.pipelines.components.utils`` (previously was under ``evalml.pipelines.utils``) :pr:`934`
        * Static pipeline definitions have been removed, but similar pipelines can still be constructed via creating an instance of ``PipelineBase`` :pr:`904`
        * ``all_pipelines()`` and ``get_pipelines()`` utility methods have been removed :pr:`904`


**v0.11.0 June 30, 2020**
    * Enhancements
        * Added multiclass support for ROC curve graphing :pr:`832`
        * Added preprocessing component to drop features whose percentage of NaN values exceeds a specified threshold :pr:`834`
        * Added data check to check for problematic target labels :pr:`814`
        * Added PerColumnImputer that allows imputation strategies per column :pr:`824`
        * Added transformer to drop specific columns :pr:`827`
        * Added support for ``categories``, ``handle_error``, and ``drop`` parameters in ``OneHotEncoder`` :pr:`830` :pr:`897`
        * Added preprocessing component to handle DateTime columns featurization :pr:`838`
        * Added ability to clone pipelines and components :pr:`842`
        * Define getter method for component ``parameters`` :pr:`847`
        * Added utility methods to calculate and graph permutation importances :pr:`860`, :pr:`880`
        * Added new utility functions necessary for generating dynamic preprocessing pipelines :pr:`852`
        * Added kwargs to all components :pr:`863`
        * Updated ``AutoSearchBase`` to use dynamically generated preprocessing pipelines :pr:`870`
        * Added SelectColumns transformer :pr:`873`
        * Added ability to evaluate additional pipelines for automl search :pr:`874`
        * Added ``default_parameters`` class property to components and pipelines :pr:`879`
        * Added better support for disabling data checks in automl search :pr:`892`
        * Added ability to save and load AutoML objects to file :pr:`888`
        * Updated ``AutoSearchBase.get_pipelines`` to return an untrained pipeline instance :pr:`876`
        * Saved learned binary classification thresholds in automl results cv data dict :pr:`876`
    * Fixes
        * Fixed bug where SimpleImputer cannot handle dropped columns :pr:`846`
        * Fixed bug where PerColumnImputer cannot handle dropped columns :pr:`855`
        * Enforce requirement that builtin components save all inputted values in their parameters dict :pr:`847`
        * Don't list base classes in ``all_components`` output :pr:`847`
        * Standardize all components to output pandas data structures, and accept either pandas or numpy :pr:`853`
        * Fixed rankings and full_rankings error when search has not been run :pr:`894`
    * Changes
        * Update ``all_pipelines`` and ``all_components`` to try initializing pipelines/components, and on failure exclude them :pr:`849`
        * Refactor ``handle_components`` to ``handle_components_class``, standardize to ``ComponentBase`` subclass instead of instance :pr:`850`
        * Refactor "blacklist"/"whitelist" to "allow"/"exclude" lists :pr:`854`
        * Replaced ``AutoClassificationSearch`` and ``AutoRegressionSearch`` with ``AutoMLSearch`` :pr:`871`
        * Renamed feature_importances and permutation_importances methods to use singular names (feature_importance and permutation_importance) :pr:`883`
        * Updated ``automl`` default data splitter to train/validation split for large datasets :pr:`877`
        * Added open source license, update some repo metadata :pr:`887`
        * Removed dead code in ``_get_preprocessing_components`` :pr:`896`
    * Documentation Changes
        * Fix some typos and update the EvalML logo :pr:`872`
    * Testing Changes
        * Update the changelog check job to expect the new branching pattern for the deps update bot :pr:`836`
        * Check that all components output pandas datastructures, and can accept either pandas or numpy :pr:`853`
        * Replaced ``AutoClassificationSearch`` and ``AutoRegressionSearch`` with ``AutoMLSearch`` :pr:`871`


.. warning::

    **Breaking Changes**
        * Pipelines' static ``component_graph`` field must contain either ``ComponentBase`` subclasses or ``str``, instead of ``ComponentBase`` subclass instances :pr:`850`
        * Rename ``handle_component`` to ``handle_component_class``. Now standardizes to ``ComponentBase`` subclasses instead of ``ComponentBase`` subclass instances :pr:`850`
        * Renamed automl's ``cv`` argument to ``data_split`` :pr:`877`
        * Pipelines' and classifiers' ``feature_importances`` is renamed ``feature_importance``, ``graph_feature_importances`` is renamed ``graph_feature_importance`` :pr:`883`
        * Passing ``data_checks=None`` to automl search will not perform any data checks as opposed to default checks. :pr:`892`
        * Pipelines to search for in AutoML are now determined automatically, rather than using the statically-defined pipeline classes. :pr:`870`
        * Updated ``AutoSearchBase.get_pipelines`` to return an untrained pipeline instance, instead of one which happened to be trained on the final cross-validation fold :pr:`876`


**v0.10.0 May 29, 2020**
    * Enhancements
        * Added baseline models for classification and regression, add functionality to calculate baseline models before searching in AutoML :pr:`746`
        * Port over highly-null guardrail as a data check and define ``DefaultDataChecks`` and ``DisableDataChecks`` classes :pr:`745`
        * Update ``Tuner`` classes to work directly with pipeline parameters dicts instead of flat parameter lists :pr:`779`
        * Add Elastic Net as a pipeline option :pr:`812`
        * Added new Pipeline option ``ExtraTrees`` :pr:`790`
        * Added precicion-recall curve metrics and plot for binary classification problems in ``evalml.pipeline.graph_utils`` :pr:`794`
        * Update the default automl algorithm to search in batches, starting with default parameters for each pipeline and iterating from there :pr:`793`
        * Added ``AutoMLAlgorithm`` class and ``IterativeAlgorithm`` impl, separated from ``AutoSearchBase`` :pr:`793`
    * Fixes
        * Update pipeline ``score`` to return ``nan`` score for any objective which throws an exception during scoring :pr:`787`
        * Fixed bug introduced in :pr:`787` where binary classification metrics requiring predicted probabilities error in scoring :pr:`798`
        * CatBoost and XGBoost classifiers and regressors can no longer have a learning rate of 0 :pr:`795`
    * Changes
        * Cleanup pipeline ``score`` code, and cleanup codecov :pr:`711`
        * Remove ``pass`` for abstract methods for codecov :pr:`730`
        * Added __str__ for AutoSearch object :pr:`675`
        * Add util methods to graph ROC and confusion matrix :pr:`720`
        * Refactor ``AutoBase`` to ``AutoSearchBase`` :pr:`758`
        * Updated AutoBase with ``data_checks`` parameter, removed previous ``detect_label_leakage`` parameter, and added functionality to run data checks before search in AutoML :pr:`765`
        * Updated our logger to use Python's logging utils :pr:`763`
        * Refactor most of ``AutoSearchBase._do_iteration`` impl into ``AutoSearchBase._evaluate`` :pr:`762`
        * Port over all guardrails to use the new DataCheck API :pr:`789`
        * Expanded ``import_or_raise`` to catch all exceptions :pr:`759`
        * Adds RMSE, MSLE, RMSLE as standard metrics :pr:`788`
        * Don't allow ``Recall`` to be used as an objective for AutoML :pr:`784`
        * Removed feature selection from pipelines :pr:`819`
        * Update default estimator parameters to make automl search faster and more accurate :pr:`793`
    * Documentation Changes
        * Add instructions to freeze ``master`` on ``release.md`` :pr:`726`
        * Update release instructions with more details :pr:`727` :pr:`733`
        * Add objective base classes to API reference :pr:`736`
        * Fix components API to match other modules :pr:`747`
    * Testing Changes
        * Delete codecov yml, use codecov.io's default :pr:`732`
        * Added unit tests for fraud cost, lead scoring, and standard metric objectives :pr:`741`
        * Update codecov client :pr:`782`
        * Updated AutoBase __str__ test to include no parameters case :pr:`783`
        * Added unit tests for ``ExtraTrees`` pipeline :pr:`790`
        * If codecov fails to upload, fail build :pr:`810`
        * Updated Python version of dependency action :pr:`816`
        * Update the dependency update bot to use a suffix when creating branches :pr:`817`

.. warning::

    **Breaking Changes**
        * The ``detect_label_leakage`` parameter for AutoML classes has been removed and replaced by a ``data_checks`` parameter :pr:`765`
        * Moved ROC and confusion matrix methods from ``evalml.pipeline.plot_utils`` to ``evalml.pipeline.graph_utils`` :pr:`720`
        * ``Tuner`` classes require a pipeline hyperparameter range dict as an init arg instead of a space definition :pr:`779`
        * ``Tuner.propose`` and ``Tuner.add`` work directly with pipeline parameters dicts instead of flat parameter lists :pr:`779`
        * ``PipelineBase.hyperparameters`` and ``custom_hyperparameters`` use pipeline parameters dict format instead of being represented as a flat list :pr:`779`
        * All guardrail functions previously under ``evalml.guardrails.utils`` will be removed and replaced by data checks :pr:`789`
        * ``Recall`` disallowed as an objective for AutoML :pr:`784`
        * ``AutoSearchBase`` parameter ``tuner`` has been renamed to ``tuner_class`` :pr:`793`
        * ``AutoSearchBase`` parameter ``possible_pipelines`` and ``possible_model_families`` have been renamed to ``allowed_pipelines`` and ``allowed_model_families`` :pr:`793`


**v0.9.0 Apr. 27, 2020**
    * Enhancements
        * Added ``Accuracy`` as an standard objective :pr:`624`
        * Added verbose parameter to load_fraud :pr:`560`
        * Added Balanced Accuracy metric for binary, multiclass :pr:`612` :pr:`661`
        * Added XGBoost regressor and XGBoost regression pipeline :pr:`666`
        * Added ``Accuracy`` metric for multiclass :pr:`672`
        * Added objective name in ``AutoBase.describe_pipeline`` :pr:`686`
        * Added ``DataCheck`` and ``DataChecks``, ``Message`` classes and relevant subclasses :pr:`739`
    * Fixes
        * Removed direct access to ``cls.component_graph`` :pr:`595`
        * Add testing files to .gitignore :pr:`625`
        * Remove circular dependencies from ``Makefile`` :pr:`637`
        * Add error case for ``normalize_confusion_matrix()`` :pr:`640`
        * Fixed ``XGBoostClassifier`` and ``XGBoostRegressor`` bug with feature names that contain [, ], or < :pr:`659`
        * Update ``make_pipeline_graph`` to not accidentally create empty file when testing if path is valid :pr:`649`
        * Fix pip installation warning about docsutils version, from boto dependency :pr:`664`
        * Removed zero division warning for F1/precision/recall metrics :pr:`671`
        * Fixed ``summary`` for pipelines without estimators :pr:`707`
    * Changes
        * Updated default objective for binary/multiclass classification to log loss :pr:`613`
        * Created classification and regression pipeline subclasses and removed objective as an attribute of pipeline classes :pr:`405`
        * Changed the output of ``score`` to return one dictionary :pr:`429`
        * Created binary and multiclass objective subclasses :pr:`504`
        * Updated objectives API :pr:`445`
        * Removed call to ``get_plot_data`` from AutoML :pr:`615`
        * Set ``raise_error`` to default to True for AutoML classes :pr:`638`
        * Remove unnecessary "u" prefixes on some unicode strings :pr:`641`
        * Changed one-hot encoder to return uint8 dtypes instead of ints :pr:`653`
        * Pipeline ``_name`` field changed to ``custom_name`` :pr:`650`
        * Removed ``graphs.py`` and moved methods into ``PipelineBase`` :pr:`657`, :pr:`665`
        * Remove s3fs as a dev dependency :pr:`664`
        * Changed requirements-parser to be a core dependency :pr:`673`
        * Replace ``supported_problem_types`` field on pipelines with ``problem_type`` attribute on base classes :pr:`678`
        * Changed AutoML to only show best results for a given pipeline template in ``rankings``, added ``full_rankings`` property to show all :pr:`682`
        * Update ``ModelFamily`` values: don't list xgboost/catboost as classifiers now that we have regression pipelines for them :pr:`677`
        * Changed AutoML's ``describe_pipeline`` to get problem type from pipeline instead :pr:`685`
        * Standardize ``import_or_raise`` error messages :pr:`683`
        * Updated argument order of objectives to align with sklearn's :pr:`698`
        * Renamed ``pipeline.feature_importance_graph`` to ``pipeline.graph_feature_importances`` :pr:`700`
        * Moved ROC and confusion matrix methods to ``evalml.pipelines.plot_utils`` :pr:`704`
        * Renamed ``MultiClassificationObjective`` to ``MulticlassClassificationObjective``, to align with pipeline naming scheme :pr:`715`
    * Documentation Changes
        * Fixed some sphinx warnings :pr:`593`
        * Fixed docstring for ``AutoClassificationSearch`` with correct command :pr:`599`
        * Limit readthedocs formats to pdf, not htmlzip and epub :pr:`594` :pr:`600`
        * Clean up objectives API documentation :pr:`605`
        * Fixed function on Exploring search results page :pr:`604`
        * Update release process doc :pr:`567`
        * ``AutoClassificationSearch`` and ``AutoRegressionSearch`` show inherited methods in API reference :pr:`651`
        * Fixed improperly formatted code in breaking changes for changelog :pr:`655`
        * Added configuration to treat Sphinx warnings as errors :pr:`660`
        * Removed separate plotting section for pipelines in API reference :pr:`657`, :pr:`665`
        * Have leads example notebook load S3 files using https, so we can delete s3fs dev dependency :pr:`664`
        * Categorized components in API reference and added descriptions for each category :pr:`663`
        * Fixed Sphinx warnings about ``BalancedAccuracy`` objective :pr:`669`
        * Updated API reference to include missing components and clean up pipeline docstrings :pr:`689`
        * Reorganize API ref, and clarify pipeline sub-titles :pr:`688`
        * Add and update preprocessing utils in API reference :pr:`687`
        * Added inheritance diagrams to API reference :pr:`695`
        * Documented which default objective AutoML optimizes for :pr:`699`
        * Create seperate install page :pr:`701`
        * Include more utils in API ref, like ``import_or_raise`` :pr:`704`
        * Add more color to pipeline documentation :pr:`705`
    * Testing Changes
        * Matched install commands of ``check_latest_dependencies`` test and it's GitHub action :pr:`578`
        * Added Github app to auto assign PR author as assignee :pr:`477`
        * Removed unneeded conda installation of xgboost in windows checkin tests :pr:`618`
        * Update graph tests to always use tmpfile dir :pr:`649`
        * Changelog checkin test workaround for release PRs: If 'future release' section is empty of PR refs, pass check :pr:`658`
        * Add changelog checkin test exception for ``dep-update`` branch :pr:`723`

.. warning::

    **Breaking Changes**

    * Pipelines will now no longer take an objective parameter during instantiation, and will no longer have an objective attribute.
    * ``fit()`` and ``predict()`` now use an optional ``objective`` parameter, which is only used in binary classification pipelines to fit for a specific objective.
    * ``score()`` will now use a required ``objectives`` parameter that is used to determine all the objectives to score on. This differs from the previous behavior, where the pipeline's objective was scored on regardless.
    * ``score()`` will now return one dictionary of all objective scores.
    * ``ROC`` and ``ConfusionMatrix`` plot methods via ``Auto(*).plot`` have been removed by :pr:`615` and are replaced by ``roc_curve`` and ``confusion_matrix`` in ``evamlm.pipelines.plot_utils`` in :pr:`704`
    * ``normalize_confusion_matrix`` has been moved to ``evalml.pipelines.plot_utils`` :pr:`704`
    * Pipelines ``_name`` field changed to ``custom_name``
    * Pipelines ``supported_problem_types`` field is removed because it is no longer necessary :pr:`678`
    * Updated argument order of objectives' ``objective_function`` to align with sklearn :pr:`698`
    * ``pipeline.feature_importance_graph`` has been renamed to ``pipeline.graph_feature_importances`` in :pr:`700`
    * Removed unsupported ``MSLE`` objective :pr:`704`


**v0.8.0 Apr. 1, 2020**
    * Enhancements
        * Add normalization option and information to confusion matrix :pr:`484`
        * Add util function to drop rows with NaN values :pr:`487`
        * Renamed ``PipelineBase.name`` as ``PipelineBase.summary`` and redefined ``PipelineBase.name`` as class property :pr:`491`
        * Added access to parameters in Pipelines with ``PipelineBase.parameters`` (used to be return of ``PipelineBase.describe``) :pr:`501`
        * Added ``fill_value`` parameter for ``SimpleImputer`` :pr:`509`
        * Added functionality to override component hyperparameters and made pipelines take hyperparemeters from components :pr:`516`
        * Allow ``numpy.random.RandomState`` for random_state parameters :pr:`556`
    * Fixes
        * Removed unused dependency ``matplotlib``, and move ``category_encoders`` to test reqs :pr:`572`
    * Changes
        * Undo version cap in XGBoost placed in :pr:`402` and allowed all released of XGBoost :pr:`407`
        * Support pandas 1.0.0 :pr:`486`
        * Made all references to the logger static :pr:`503`
        * Refactored ``model_type`` parameter for components and pipelines to ``model_family`` :pr:`507`
        * Refactored ``problem_types`` for pipelines and components into ``supported_problem_types`` :pr:`515`
        * Moved ``pipelines/utils.save_pipeline`` and ``pipelines/utils.load_pipeline`` to ``PipelineBase.save`` and ``PipelineBase.load`` :pr:`526`
        * Limit number of categories encoded by ``OneHotEncoder`` :pr:`517`
    * Documentation Changes
        * Updated API reference to remove ``PipelinePlot`` and added moved ``PipelineBase`` plotting methods :pr:`483`
        * Add code style and github issue guides :pr:`463` :pr:`512`
        * Updated API reference for to surface class variables for pipelines and components :pr:`537`
        * Fixed README documentation link :pr:`535`
        * Unhid PR references in changelog :pr:`656`
    * Testing Changes
        * Added automated dependency check PR :pr:`482`, :pr:`505`
        * Updated automated dependency check comment :pr:`497`
        * Have build_docs job use python executor, so that env vars are set properly :pr:`547`
        * Added simple test to make sure ``OneHotEncoder``'s top_n works with large number of categories :pr:`552`
        * Run windows unit tests on PRs :pr:`557`


.. warning::

    **Breaking Changes**

    * ``AutoClassificationSearch`` and ``AutoRegressionSearch``'s ``model_types`` parameter has been refactored into ``allowed_model_families``
    * ``ModelTypes`` enum has been changed to ``ModelFamily``
    * Components and Pipelines now have a ``model_family`` field instead of ``model_type``
    * ``get_pipelines`` utility function now accepts ``model_families`` as an argument instead of ``model_types``
    * ``PipelineBase.name`` no longer returns structure of pipeline and has been replaced by ``PipelineBase.summary``
    * ``PipelineBase.problem_types`` and ``Estimator.problem_types`` has been renamed to ``supported_problem_types``
    * ``pipelines/utils.save_pipeline`` and ``pipelines/utils.load_pipeline`` moved to ``PipelineBase.save`` and ``PipelineBase.load``


**v0.7.0 Mar. 9, 2020**
    * Enhancements
        * Added emacs buffers to .gitignore :pr:`350`
        * Add CatBoost (gradient-boosted trees) classification and regression components and pipelines :pr:`247`
        * Added Tuner abstract base class :pr:`351`
        * Added ``n_jobs`` as parameter for ``AutoClassificationSearch`` and ``AutoRegressionSearch`` :pr:`403`
        * Changed colors of confusion matrix to shades of blue and updated axis order to match scikit-learn's :pr:`426`
        * Added ``PipelineBase`` ``.graph`` and ``.feature_importance_graph`` methods, moved from previous location :pr:`423`
        * Added support for python 3.8 :pr:`462`
    * Fixes
        * Fixed ROC and confusion matrix plots not being calculated if user passed own additional_objectives :pr:`276`
        * Fixed ReadtheDocs ``FileNotFoundError`` exception for fraud dataset :pr:`439`
    * Changes
        * Added ``n_estimators`` as a tunable parameter for XGBoost :pr:`307`
        * Remove unused parameter ``ObjectiveBase.fit_needs_proba`` :pr:`320`
        * Remove extraneous parameter ``component_type`` from all components :pr:`361`
        * Remove unused ``rankings.csv`` file :pr:`397`
        * Downloaded demo and test datasets so unit tests can run offline :pr:`408`
        * Remove ``_needs_fitting`` attribute from Components :pr:`398`
        * Changed plot.feature_importance to show only non-zero feature importances by default, added optional parameter to show all :pr:`413`
        * Refactored ``PipelineBase`` to take in parameter dictionary and moved pipeline metadata to class attribute :pr:`421`
        * Dropped support for Python 3.5 :pr:`438`
        * Removed unused ``apply.py`` file :pr:`449`
        * Clean up ``requirements.txt`` to remove unused deps :pr:`451`
        * Support installation without all required dependencies :pr:`459`
    * Documentation Changes
        * Update release.md with instructions to release to internal license key :pr:`354`
    * Testing Changes
        * Added tests for utils (and moved current utils to gen_utils) :pr:`297`
        * Moved XGBoost install into it's own separate step on Windows using Conda :pr:`313`
        * Rewind pandas version to before 1.0.0, to diagnose test failures for that version :pr:`325`
        * Added dependency update checkin test :pr:`324`
        * Rewind XGBoost version to before 1.0.0 to diagnose test failures for that version :pr:`402`
        * Update dependency check to use a whitelist :pr:`417`
        * Update unit test jobs to not install dev deps :pr:`455`

.. warning::

    **Breaking Changes**

    * Python 3.5 will not be actively supported.

**v0.6.0 Dec. 16, 2019**
    * Enhancements
        * Added ability to create a plot of feature importances :pr:`133`
        * Add early stopping to AutoML using patience and tolerance parameters :pr:`241`
        * Added ROC and confusion matrix metrics and plot for classification problems and introduce PipelineSearchPlots class :pr:`242`
        * Enhanced AutoML results with search order :pr:`260`
        * Added utility function to show system and environment information :pr:`300`
    * Fixes
        * Lower botocore requirement :pr:`235`
        * Fixed decision_function calculation for ``FraudCost`` objective :pr:`254`
        * Fixed return value of ``Recall`` metrics :pr:`264`
        * Components return ``self`` on fit :pr:`289`
    * Changes
        * Renamed automl classes to ``AutoRegressionSearch`` and ``AutoClassificationSearch`` :pr:`287`
        * Updating demo datasets to retain column names :pr:`223`
        * Moving pipeline visualization to ``PipelinePlot`` class :pr:`228`
        * Standarizing inputs as ``pd.Dataframe`` / ``pd.Series`` :pr:`130`
        * Enforcing that pipelines must have an estimator as last component :pr:`277`
        * Added ``ipywidgets`` as a dependency in ``requirements.txt`` :pr:`278`
        * Added Random and Grid Search Tuners :pr:`240`
    * Documentation Changes
        * Adding class properties to API reference :pr:`244`
        * Fix and filter FutureWarnings from scikit-learn :pr:`249`, :pr:`257`
        * Adding Linear Regression to API reference and cleaning up some Sphinx warnings :pr:`227`
    * Testing Changes
        * Added support for testing on Windows with CircleCI :pr:`226`
        * Added support for doctests :pr:`233`

.. warning::

    **Breaking Changes**

    * The ``fit()`` method for ``AutoClassifier`` and ``AutoRegressor`` has been renamed to ``search()``.
    * ``AutoClassifier`` has been renamed to ``AutoClassificationSearch``
    * ``AutoRegressor`` has been renamed to ``AutoRegressionSearch``
    * ``AutoClassificationSearch.results`` and ``AutoRegressionSearch.results`` now is a dictionary with ``pipeline_results`` and ``search_order`` keys. ``pipeline_results`` can be used to access a dictionary that is identical to the old ``.results`` dictionary. Whereas, ``search_order`` returns a list of the search order in terms of ``pipeline_id``.
    * Pipelines now require an estimator as the last component in ``component_list``. Slicing pipelines now throws an ``NotImplementedError`` to avoid returning pipelines without an estimator.

**v0.5.2 Nov. 18, 2019**
    * Enhancements
        * Adding basic pipeline structure visualization :pr:`211`
    * Documentation Changes
        * Added notebooks to build process :pr:`212`

**v0.5.1 Nov. 15, 2019**
    * Enhancements
        * Added basic outlier detection guardrail :pr:`151`
        * Added basic ID column guardrail :pr:`135`
        * Added support for unlimited pipelines with a ``max_time`` limit :pr:`70`
        * Updated .readthedocs.yaml to successfully build :pr:`188`
    * Fixes
        * Removed MSLE from default additional objectives :pr:`203`
        * Fixed ``random_state`` passed in pipelines :pr:`204`
        * Fixed slow down in RFRegressor :pr:`206`
    * Changes
        * Pulled information for describe_pipeline from pipeline's new describe method :pr:`190`
        * Refactored pipelines :pr:`108`
        * Removed guardrails from Auto(*) :pr:`202`, :pr:`208`
    * Documentation Changes
        * Updated documentation to show ``max_time`` enhancements :pr:`189`
        * Updated release instructions for RTD :pr:`193`
        * Added notebooks to build process :pr:`212`
        * Added contributing instructions :pr:`213`
        * Added new content :pr:`222`

**v0.5.0 Oct. 29, 2019**
    * Enhancements
        * Added basic one hot encoding :pr:`73`
        * Use enums for model_type :pr:`110`
        * Support for splitting regression datasets :pr:`112`
        * Auto-infer multiclass classification :pr:`99`
        * Added support for other units in ``max_time`` :pr:`125`
        * Detect highly null columns :pr:`121`
        * Added additional regression objectives :pr:`100`
        * Show an interactive iteration vs. score plot when using fit() :pr:`134`
    * Fixes
        * Reordered ``describe_pipeline`` :pr:`94`
        * Added type check for ``model_type`` :pr:`109`
        * Fixed ``s`` units when setting string ``max_time`` :pr:`132`
        * Fix objectives not appearing in API documentation :pr:`150`
    * Changes
        * Reorganized tests :pr:`93`
        * Moved logging to its own module :pr:`119`
        * Show progress bar history :pr:`111`
        * Using ``cloudpickle`` instead of pickle to allow unloading of custom objectives :pr:`113`
        * Removed render.py :pr:`154`
    * Documentation Changes
        * Update release instructions :pr:`140`
        * Include additional_objectives parameter :pr:`124`
        * Added Changelog :pr:`136`
    * Testing Changes
        * Code coverage :pr:`90`
        * Added CircleCI tests for other Python versions :pr:`104`
        * Added doc notebooks as tests :pr:`139`
        * Test metadata for CircleCI and 2 core parallelism :pr:`137`

**v0.4.1 Sep. 16, 2019**
    * Enhancements
        * Added AutoML for classification and regressor using Autobase and Skopt :pr:`7` :pr:`9`
        * Implemented standard classification and regression metrics :pr:`7`
        * Added logistic regression, random forest, and XGBoost pipelines :pr:`7`
        * Implemented support for custom objectives :pr:`15`
        * Feature importance for pipelines :pr:`18`
        * Serialization for pipelines :pr:`19`
        * Allow fitting on objectives for optimal threshold :pr:`27`
        * Added detect label leakage :pr:`31`
        * Implemented callbacks :pr:`42`
        * Allow for multiclass classification :pr:`21`
        * Added support for additional objectives :pr:`79`
    * Fixes
        * Fixed feature selection in pipelines :pr:`13`
        * Made ``random_seed`` usage consistent :pr:`45`
    * Documentation Changes
        * Documentation Changes
        * Added docstrings :pr:`6`
        * Created notebooks for docs :pr:`6`
        * Initialized readthedocs EvalML :pr:`6`
        * Added favicon :pr:`38`
    * Testing Changes
        * Added testing for loading data :pr:`39`

**v0.2.0 Aug. 13, 2019**
    * Enhancements
        * Created fraud detection objective :pr:`4`

**v0.1.0 July. 31, 2019**
    * *First Release*
    * Enhancements
        * Added lead scoring objecitve :pr:`1`
        * Added basic classifier :pr:`1`
    * Documentation Changes
        * Initialized Sphinx for docs :pr:`1`<|MERGE_RESOLUTION|>--- conflicted
+++ resolved
@@ -3,7 +3,6 @@
 
 **Future Releases**
     * Enhancements
-<<<<<<< HEAD
     * Fixes
     * Changes
     * Documentation Changes
@@ -12,9 +11,7 @@
 
 **v0.18.2 Feb. 10, 2021**
     * Enhancements
-=======
         * Added uniqueness score data check :pr:`1785`
->>>>>>> fde0e010
         * Added "dataframe" output format for prediction explanations :pr:`1781`
         * Updated LightGBM estimators to handle ``pandas.MultiIndex`` :pr:`1770`
         * Sped up permutation importance for some pipelines :pr:`1762`
