Release Notes
-------------

**Future Releases**
    * Enhancements
<<<<<<< HEAD
        * Added multiple sampling methods for data splitters for imbalanced classification :pr:`1775`
=======
        * Added a GitHub Action for Python lint checks :pr:`1837`
>>>>>>> 0a57a4b5
        * Adjusted ``explain_prediction``, ``explain_predictions`` and ``explain_predictions_best_worst`` to handle timeseries problems. :pr:`1818`
        * Updated ``InvalidTargetDataCheck`` to check for mismatched indices in target and features :pr:`1816`
        * Updated ``Woodwork`` structures returned from components to support ``Woodwork`` logical type overrides set by the user :pr:`1784`
        * Updated estimators to keep track of input feature names during ``fit()`` :pr:`1794`
        * Updated ``visualize_decision_tree`` to include feature names in output :pr:`1813`
        * Added ``is_bounded_like_percentage`` property for objectives. If true, the ``calculate_percent_difference`` method will return the absolute difference rather than relative difference :pr:`1809`
        * Changed ``TargetEncoder`` to preserve custom indices in the data :pr:`1836`
    * Fixes
    * Changes
        * Modified ``calculate_percent_difference`` so that division by 0 is now inf rather than nan :pr:`1809`
        * Removed ``text_columns`` parameter from ``LSA`` and ``TextFeaturizer`` components :pr:`1652`
        * Added ``random_seed`` as an argument to our automl/pipeline/component API. Using ``random_state`` will raise a warning :pr:`1798`
    * Documentation Changes
    * Testing Changes
        * Added back coverage for ``_get_feature_provenance`` in ``TextFeaturizer`` after ``text_columns`` was removed :pr:`1842`


**v0.18.2 Feb. 10, 2021**
    * Enhancements
        * Added uniqueness score data check :pr:`1785`
        * Added "dataframe" output format for prediction explanations :pr:`1781`
        * Updated LightGBM estimators to handle ``pandas.MultiIndex`` :pr:`1770`
        * Sped up permutation importance for some pipelines :pr:`1762`
        * Added sparsity data check :pr:`1797`
        * Confirmed support for threshold tuning for binary time series classification problems :pr:`1803`
    * Fixes
    * Changes
    * Documentation Changes
        * Added section on conda to the contributing guide :pr:`1771`
        * Updated release process to reflect freezing `main` before perf tests :pr:`1787`
        * Moving some prs to the right section of the release notes :pr:`1789`
        * Tweak README.md. :pr:`1800`
        * Fixed back arrow on install page docs :pr:`1795`
        * Fixed docstring for `ClassImbalanceDataCheck.validate()` :pr:`1817`
    * Testing Changes

**v0.18.1 Feb. 1, 2021**
    * Enhancements
        * Added ``graph_t_sne`` as a visualization tool for high dimensional data :pr:`1731`
        * Added the ability to see the linear coefficients of features in linear models terms :pr:`1738`
        * Added support for ``scikit-learn`` ``v0.24.0`` :pr:`1733`
        * Added support for ``scipy`` ``v1.6.0`` :pr:`1752`
        * Added SVM Classifier and Regressor to estimators :pr:`1714` :pr:`1761`
    * Fixes
        * Addressed bug with ``partial_dependence`` and categorical data with more categories than grid resolution :pr:`1748`
        * Removed ``random_state`` arg from ``get_pipelines`` in ``AutoMLSearch`` :pr:`1719`
        * Pinned pyzmq at less than 22.0.0 till we add support :pr:`1756`
        * Remove ``ProphetRegressor`` from main as windows tests were flaky :pr:`1764`
    * Changes
        * Updated components and pipelines to return ``Woodwork`` data structures :pr:`1668`
        * Updated ``clone()`` for pipelines and components to copy over random state automatically :pr:`1753`
        * Dropped support for Python version 3.6 :pr:`1751`
        * Removed deprecated ``verbose`` flag from ``AutoMLSearch`` parameters :pr:`1772`
    * Documentation Changes
        * Add Twitter and Github link to documentation toolbar :pr:`1754`
        * Added Open Graph info to documentation :pr:`1758`
    * Testing Changes

.. warning::

    **Breaking Changes**
        * Components and pipelines return ``Woodwork`` data structures instead of ``pandas`` data structures :pr:`1668`
        * Python 3.6 will not be actively supported due to discontinued support from EvalML dependencies.
        * Deprecated ``verbose`` flag is removed for ``AutoMLSearch`` :pr:`1772`


**v0.18.0 Jan. 26, 2021**
    * Enhancements
        * Added RMSLE, MSLE, and MAPE to core objectives while checking for negative target values in ``invalid_targets_data_check`` :pr:`1574`
        * Added validation checks for binary problems with regression-like datasets and multiclass problems without true multiclass targets in ``invalid_targets_data_check`` :pr:`1665`
        * Added time series support for ``make_pipeline`` :pr:`1566`
        * Added target name for output of pipeline ``predict`` method :pr:`1578`
        * Added multiclass check to ``InvalidTargetDataCheck`` for two examples per class :pr:`1596`
        * Added support for ``graphviz`` ``v0.16`` :pr:`1657`
        * Enhanced time series pipelines to accept empty features :pr:`1651`
        * Added KNN Classifier to estimators. :pr:`1650`
        * Added support for list inputs for objectives :pr:`1663`
        * Added support for ``AutoMLSearch`` to handle time series classification pipelines :pr:`1666`
        * Enhanced ``DelayedFeaturesTransformer`` to encode categorical features and targets before delaying them :pr:`1691`
        * Added 2-way dependence plots. :pr:`1690`
        * Added ability to directly iterate through components within Pipelines :pr:`1583`
    * Fixes
        * Fixed inconsistent attributes and added Exceptions to docs :pr:`1673`
        * Fixed ``TargetLeakageDataCheck`` to use Woodwork ``mutual_information`` rather than using Pandas' Pearson Correlation :pr:`1616`
        * Fixed thresholding for pipelines in ``AutoMLSearch`` to only threshold binary classification pipelines :pr:`1622` :pr:`1626`
        * Updated ``load_data`` to return Woodwork structures and update default parameter value for ``index`` to ``None`` :pr:`1610`
        * Pinned scipy at < 1.6.0 while we work on adding support :pr:`1629`
        * Fixed data check message formatting in ``AutoMLSearch`` :pr:`1633`
        * Addressed stacked ensemble component for ``scikit-learn`` v0.24 support by setting ``shuffle=True`` for default CV :pr:`1613`
        * Fixed bug where ``Imputer`` reset the index on ``X`` :pr:`1590`
        * Fixed ``AutoMLSearch`` stacktrace when a cutom objective was passed in as a primary objective or additional objective :pr:`1575`
        * Fixed custom index bug for ``MAPE`` objective :pr:`1641`
        * Fixed index bug for ``TextFeaturizer`` and ``LSA`` components :pr:`1644`
        * Limited ``load_fraud`` dataset loaded into ``automl.ipynb`` :pr:`1646`
        * ``add_to_rankings`` updates ``AutoMLSearch.best_pipeline`` when necessary :pr:`1647`
        * Fixed bug where time series baseline estimators were not receiving ``gap`` and ``max_delay`` in ``AutoMLSearch`` :pr:`1645`
        * Fixed jupyter notebooks to help the RTD buildtime :pr:`1654`
        * Added ``positive_only`` objectives to ``non_core_objectives`` :pr:`1661`
        * Fixed stacking argument ``n_jobs`` for IterativeAlgorithm :pr:`1706`
        * Updated CatBoost estimators to return self in ``.fit()`` rather than the underlying model for consistency :pr:`1701`
        * Added ability to initialize pipeline parameters in ``AutoMLSearch`` constructor :pr:`1676`
        * Make AutoMLSearch pipelines pickle-able :pr:`1721`
    * Changes
        * Added labeling to ``graph_confusion_matrix`` :pr:`1632`
        * Rerunning search for ``AutoMLSearch`` results in a message thrown rather than failing the search, and removed ``has_searched`` property :pr:`1647`
        * Changed tuner class to allow and ignore single parameter values as input :pr:`1686`
        * Capped LightGBM version limit to remove bug in docs :pr:`1711`
        * Removed support for `np.random.RandomState` in EvalML :pr:`1727`
    * Documentation Changes
        * Update Model Understanding in the user guide to include ``visualize_decision_tree`` :pr:`1678`
        * Updated docs to include information about ``AutoMLSearch`` callback parameters and methods :pr:`1577`
        * Updated docs to prompt users to install graphiz on Mac :pr:`1656`
        * Added ``infer_feature_types`` to the ``start.ipynb`` guide :pr:`1700`
        * Added multicollinearity data check to API reference and docs :pr:`1707`
    * Testing Changes

.. warning::

    **Breaking Changes**
        * Removed ``has_searched`` property from ``AutoMLSearch`` :pr:`1647`
        * Components and pipelines return ``Woodwork`` data structures instead of ``pandas`` data structures :pr:`1668`
        * Removed support for `np.random.RandomState` in EvalML. Rather than passing ``np.random.RandomState`` as component and pipeline random_state values, we use int random_seed :pr:`1727`


**v0.17.0 Dec. 29, 2020**
    * Enhancements
        * Added ``save_plot`` that allows for saving figures from different backends :pr:`1588`
        * Added ``LightGBM Regressor`` to regression components :pr:`1459`
        * Added ``visualize_decision_tree`` for tree visualization with ``decision_tree_data_from_estimator`` and ``decision_tree_data_from_pipeline`` to reformat tree structure output :pr:`1511`
        * Added `DFS Transformer` component into transformer components :pr:`1454`
        * Added ``MAPE`` to the standard metrics for time series problems and update objectives :pr:`1510`
        * Added ``graph_prediction_vs_actual_over_time`` and ``get_prediction_vs_actual_over_time_data`` to the model understanding module for time series problems :pr:`1483`
        * Added a ``ComponentGraph`` class that will support future pipelines as directed acyclic graphs :pr:`1415`
        * Updated data checks to accept ``Woodwork`` data structures :pr:`1481`
        * Added parameter to ``InvalidTargetDataCheck`` to show only top unique values rather than all unique values :pr:`1485`
        * Added multicollinearity data check :pr:`1515`
        * Added baseline pipeline and components for time series regression problems :pr:`1496`
        * Added more information to users about ensembling behavior in ``AutoMLSearch`` :pr:`1527`
        * Add woodwork support for more utility and graph methods :pr:`1544`
        * Changed ``DateTimeFeaturizer`` to encode features as int :pr:`1479`
        * Return trained pipelines from ``AutoMLSearch.best_pipeline`` :pr:`1547`
        * Added utility method so that users can set feature types without having to learn about Woodwork directly :pr:`1555`
        * Added Linear Discriminant Analysis transformer for dimensionality reduction :pr:`1331`
        * Added multiclass support for ``partial_dependence`` and ``graph_partial_dependence`` :pr:`1554`
        * Added ``TimeSeriesBinaryClassificationPipeline`` and ``TimeSeriesMulticlassClassificationPipeline`` classes :pr:`1528`
        * Added ``make_data_splitter`` method for easier automl data split customization :pr:`1568`
        * Integrated ``ComponentGraph`` class into Pipelines for full non-linear pipeline support :pr:`1543`
        * Update ``AutoMLSearch`` constructor to take training data instead of ``search`` and ``add_to_leaderboard`` :pr:`1597`
        * Update ``split_data`` helper args :pr:`1597`
        * Add problem type utils ``is_regression``, ``is_classification``, ``is_timeseries`` :pr:`1597`
        * Rename ``AutoMLSearch`` ``data_split`` arg to ``data_splitter`` :pr:`1569`
    * Fixes
        * Fix AutoML not passing CV folds to ``DefaultDataChecks`` for usage by ``ClassImbalanceDataCheck`` :pr:`1619`
        * Fix Windows CI jobs: install ``numba`` via conda, required for ``shap`` :pr:`1490`
        * Added custom-index support for `reset-index-get_prediction_vs_actual_over_time_data` :pr:`1494`
        * Fix ``generate_pipeline_code`` to account for boolean and None differences between Python and JSON :pr:`1524` :pr:`1531`
        * Set max value for plotly and xgboost versions while we debug CI failures with newer versions :pr:`1532`
        * Undo version pinning for plotly :pr:`1533`
        * Fix ReadTheDocs build by updating the version of ``setuptools`` :pr:`1561`
        * Set ``random_state`` of data splitter in AutoMLSearch to take int to keep consistency in the resulting splits :pr:`1579`
        * Pin sklearn version while we work on adding support :pr:`1594`
        * Pin pandas at <1.2.0 while we work on adding support :pr:`1609`
        * Pin graphviz at < 0.16 while we work on adding support :pr:`1609`
    * Changes
        * Reverting ``save_graph`` :pr:`1550` to resolve kaleido build issues :pr:`1585`
        * Update circleci badge to apply to ``main`` :pr:`1489`
        * Added script to generate github markdown for releases :pr:`1487`
        * Updated selection using pandas ``dtypes`` to selecting using Woodwork logical types :pr:`1551`
        * Updated dependencies to fix ``ImportError: cannot import name 'MaskedArray' from 'sklearn.utils.fixes'`` error and to address Woodwork and Featuretool dependencies :pr:`1540`
        * Made ``get_prediction_vs_actual_data()`` a public method :pr:`1553`
        * Updated ``Woodwork`` version requirement to v0.0.7 :pr:`1560`
        * Move data splitters from ``evalml.automl.data_splitters`` to ``evalml.preprocessing.data_splitters`` :pr:`1597`
        * Rename "# Testing" in automl log output to "# Validation" :pr:`1597`
    * Documentation Changes
        * Added partial dependence methods to API reference :pr:`1537`
        * Updated documentation for confusion matrix methods :pr:`1611`
    * Testing Changes
        * Set ``n_jobs=1`` in most unit tests to reduce memory :pr:`1505`

.. warning::

    **Breaking Changes**
        * Updated minimal dependencies: ``numpy>=1.19.1``, ``pandas>=1.1.0``, ``scikit-learn>=0.23.1``, ``scikit-optimize>=0.8.1``
        * Updated ``AutoMLSearch.best_pipeline`` to return a trained pipeline. Pass in ``train_best_pipeline=False`` to AutoMLSearch in order to return an untrained pipeline.
        * Pipeline component instances can no longer be iterated through using ``Pipeline.component_graph`` :pr:`1543`
        * Update ``AutoMLSearch`` constructor to take training data instead of ``search`` and ``add_to_leaderboard`` :pr:`1597`
        * Update ``split_data`` helper args :pr:`1597`
        * Move data splitters from ``evalml.automl.data_splitters`` to ``evalml.preprocessing.data_splitters`` :pr:`1597`
        * Rename ``AutoMLSearch`` ``data_split`` arg to ``data_splitter`` :pr:`1569`



**v0.16.1 Dec. 1, 2020**
    * Enhancements
        * Pin woodwork version to v0.0.6 to avoid breaking changes :pr:`1484`
        * Updated ``Woodwork`` to >=0.0.5 in ``core-requirements.txt`` :pr:`1473`
        * Removed ``copy_dataframe`` parameter for ``Woodwork``, updated ``Woodwork`` to >=0.0.6 in ``core-requirements.txt`` :pr:`1478`
        * Updated ``detect_problem_type`` to use ``pandas.api.is_numeric_dtype`` :pr:`1476`
    * Changes
        * Changed ``make clean`` to delete coverage reports as a convenience for developers :pr:`1464`
        * Set ``n_jobs=-1`` by default for stacked ensemble components :pr:`1472`
    * Documentation Changes
        * Updated pipeline and component documentation and demos to use ``Woodwork`` :pr:`1466`
    * Testing Changes
        * Update dependency update checker to use everything from core and optional dependencies :pr:`1480`


**v0.16.0 Nov. 24, 2020**
    * Enhancements
        * Updated pipelines and ``make_pipeline`` to accept ``Woodwork`` inputs :pr:`1393`
        * Updated components to accept ``Woodwork`` inputs :pr:`1423`
        * Added ability to freeze hyperparameters for ``AutoMLSearch`` :pr:`1284`
        * Added ``Target Encoder`` into transformer components :pr:`1401`
        * Added callback for error handling in ``AutoMLSearch`` :pr:`1403`
        * Added the index id to the ``explain_predictions_best_worst`` output to help users identify which rows in their data are included :pr:`1365`
        * The top_k features displayed in ``explain_predictions_*`` functions are now determined by the magnitude of shap values as opposed to the ``top_k`` largest and smallest shap values. :pr:`1374`
        * Added a problem type for time series regression :pr:`1386`
        * Added a ``is_defined_for_problem_type`` method to ``ObjectiveBase`` :pr:`1386`
        * Added a ``random_state`` parameter to ``make_pipeline_from_components`` function :pr:`1411`
        * Added ``DelayedFeaturesTransformer`` :pr:`1396`
        * Added a ``TimeSeriesRegressionPipeline`` class :pr:`1418`
        * Removed ``core-requirements.txt`` from the package distribution :pr:`1429`
        * Updated data check messages to include a `"code"` and `"details"` fields :pr:`1451`, :pr:`1462`
        * Added a ``TimeSeriesSplit`` data splitter for time series problems :pr:`1441`
        * Added a ``problem_configuration`` parameter to AutoMLSearch :pr:`1457`
    * Fixes
        * Fixed ``IndexError`` raised in ``AutoMLSearch`` when ``ensembling = True`` but only one pipeline to iterate over :pr:`1397`
        * Fixed stacked ensemble input bug and LightGBM warning and bug in ``AutoMLSearch`` :pr:`1388`
        * Updated enum classes to show possible enum values as attributes :pr:`1391`
        * Updated calls to ``Woodwork``'s ``to_pandas()`` to ``to_series()`` and ``to_dataframe()`` :pr:`1428`
        * Fixed bug in OHE where column names were not guaranteed to be unique :pr:`1349`
        * Fixed bug with percent improvement of ``ExpVariance`` objective on data with highly skewed target :pr:`1467`
        * Fix SimpleImputer error which occurs when all features are bool type :pr:`1215`
    * Changes
        * Changed ``OutliersDataCheck`` to return the list of columns, rather than rows, that contain outliers :pr:`1377`
        * Simplified and cleaned output for Code Generation :pr:`1371`
        * Reverted changes from :pr:`1337` :pr:`1409`
        * Updated data checks to return dictionary of warnings and errors instead of a list :pr:`1448`
        * Updated ``AutoMLSearch`` to pass ``Woodwork`` data structures to every pipeline (instead of pandas DataFrames) :pr:`1450`
        * Update ``AutoMLSearch`` to default to ``max_batches=1`` instead of ``max_iterations=5`` :pr:`1452`
        * Updated _evaluate_pipelines to consolidate side effects :pr:`1410`
    * Documentation Changes
        * Added description of CLA to contributing guide, updated description of draft PRs :pr:`1402`
        * Updated documentation to include all data checks, ``DataChecks``, and usage of data checks in AutoML :pr:`1412`
        * Updated docstrings from ``np.array`` to ``np.ndarray`` :pr:`1417`
        * Added section on stacking ensembles in AutoMLSearch documentation :pr:`1425`
    * Testing Changes
        * Removed ``category_encoders`` from test-requirements.txt :pr:`1373`
        * Tweak codecov.io settings again to avoid flakes :pr:`1413`
        * Modified ``make lint`` to check notebook versions in the docs :pr:`1431`
        * Modified ``make lint-fix`` to standardize notebook versions in the docs :pr:`1431`
        * Use new version of pull request Github Action for dependency check (:pr:`1443`)
        * Reduced number of workers for tests to 4 :pr:`1447`

.. warning::

    **Breaking Changes**
        * The ``top_k`` and ``top_k_features`` parameters in ``explain_predictions_*`` functions now return ``k`` features as opposed to ``2 * k`` features :pr:`1374`
        * Renamed ``problem_type`` to ``problem_types`` in ``RegressionObjective``, ``BinaryClassificationObjective``, and ``MulticlassClassificationObjective`` :pr:`1319`
        * Data checks now return a dictionary of warnings and errors instead of a list :pr:`1448`



**v0.15.0 Oct. 29, 2020**
    * Enhancements
        * Added stacked ensemble component classes (``StackedEnsembleClassifier``, ``StackedEnsembleRegressor``) :pr:`1134`
        * Added stacked ensemble components to ``AutoMLSearch`` :pr:`1253`
        * Added ``DecisionTreeClassifier`` and ``DecisionTreeRegressor`` to AutoML :pr:`1255`
        * Added ``graph_prediction_vs_actual`` in ``model_understanding`` for regression problems :pr:`1252`
        * Added parameter to ``OneHotEncoder`` to enable filtering for features to encode for :pr:`1249`
        * Added percent-better-than-baseline for all objectives to automl.results :pr:`1244`
        * Added ``HighVarianceCVDataCheck`` and replaced synonymous warning in ``AutoMLSearch`` :pr:`1254`
        * Added `PCA Transformer` component for dimensionality reduction :pr:`1270`
        * Added ``generate_pipeline_code`` and ``generate_component_code`` to allow for code generation given a pipeline or component instance :pr:`1306`
        * Added ``PCA Transformer`` component for dimensionality reduction :pr:`1270`
        * Updated ``AutoMLSearch`` to support ``Woodwork`` data structures :pr:`1299`
        * Added cv_folds to ``ClassImbalanceDataCheck`` and added this check to ``DefaultDataChecks`` :pr:`1333`
        * Make ``max_batches`` argument to ``AutoMLSearch.search`` public :pr:`1320`
        * Added text support to automl search :pr:`1062`
        * Added ``_pipelines_per_batch`` as a private argument to ``AutoMLSearch`` :pr:`1355`
    * Fixes
        * Fixed ML performance issue with ordered datasets: always shuffle data in automl's default CV splits :pr:`1265`
        * Fixed broken ``evalml info`` CLI command :pr:`1293`
        * Fixed ``boosting type='rf'`` for LightGBM Classifier, as well as ``num_leaves`` error :pr:`1302`
        * Fixed bug in ``explain_predictions_best_worst`` where a custom index in the target variable would cause a ``ValueError`` :pr:`1318`
        * Added stacked ensemble estimators to to ``evalml.pipelines.__init__`` file :pr:`1326`
        * Fixed bug in OHE where calls to transform were not deterministic if ``top_n`` was less than the number of categories in a column :pr:`1324`
        * Fixed LightGBM warning messages during AutoMLSearch :pr:`1342`
        * Fix warnings thrown during AutoMLSearch in ``HighVarianceCVDataCheck`` :pr:`1346`
        * Fixed bug where TrainingValidationSplit would return invalid location indices for dataframes with a custom index :pr:`1348`
        * Fixed bug where the AutoMLSearch ``random_state`` was not being passed to the created pipelines :pr:`1321`
    * Changes
        * Allow ``add_to_rankings`` to be called before AutoMLSearch is called :pr:`1250`
        * Removed Graphviz from test-requirements to add to requirements.txt :pr:`1327`
        * Removed ``max_pipelines`` parameter from ``AutoMLSearch`` :pr:`1264`
        * Include editable installs in all install make targets :pr:`1335`
        * Made pip dependencies `featuretools` and `nlp_primitives` core dependencies :pr:`1062`
        * Removed `PartOfSpeechCount` from `TextFeaturizer` transform primitives :pr:`1062`
        * Added warning for ``partial_dependency`` when the feature includes null values :pr:`1352`
    * Documentation Changes
        * Fixed and updated code blocks in Release Notes :pr:`1243`
        * Added DecisionTree estimators to API Reference :pr:`1246`
        * Changed class inheritance display to flow vertically :pr:`1248`
        * Updated cost-benefit tutorial to use a holdout/test set :pr:`1159`
        * Added ``evalml info`` command to documentation :pr:`1293`
        * Miscellaneous doc updates :pr:`1269`
        * Removed conda pre-release testing from the release process document :pr:`1282`
        * Updates to contributing guide :pr:`1310`
        * Added Alteryx footer to docs with Twitter and Github link :pr:`1312`
        * Added documentation for evalml installation for Python 3.6 :pr:`1322`
        * Added documentation changes to make the API Docs easier to understand :pr:`1323`
        * Fixed documentation for ``feature_importance`` :pr:`1353`
        * Added tutorial for running `AutoML` with text data :pr:`1357`
        * Added documentation for woodwork integration with automl search :pr:`1361`
    * Testing Changes
        * Added tests for ``jupyter_check`` to handle IPython :pr:`1256`
        * Cleaned up ``make_pipeline`` tests to test for all estimators :pr:`1257`
        * Added a test to check conda build after merge to main :pr:`1247`
        * Removed code that was lacking codecov for ``__main__.py`` and unnecessary :pr:`1293`
        * Codecov: round coverage up instead of down :pr:`1334`
        * Add DockerHub credentials to CI testing environment :pr:`1356`
        * Add DockerHub credentials to conda testing environment :pr:`1363`

.. warning::

    **Breaking Changes**
        * Renamed ``LabelLeakageDataCheck`` to ``TargetLeakageDataCheck`` :pr:`1319`
        * ``max_pipelines`` parameter has been removed from ``AutoMLSearch``. Please use ``max_iterations`` instead. :pr:`1264`
        * ``AutoMLSearch.search()`` will now log a warning if the input is not a ``Woodwork`` data structure (``pandas``, ``numpy``) :pr:`1299`
        * Make ``max_batches`` argument to ``AutoMLSearch.search`` public :pr:`1320`
        * Removed unused argument `feature_types` from AutoMLSearch.search :pr:`1062`

**v0.14.1 Sep. 29, 2020**
    * Enhancements
        * Updated partial dependence methods to support calculating numeric columns in a dataset with non-numeric columns :pr:`1150`
        * Added ``get_feature_names`` on ``OneHotEncoder`` :pr:`1193`
        * Added ``detect_problem_type`` to ``problem_type/utils.py`` to automatically detect the problem type given targets :pr:`1194`
        * Added LightGBM to ``AutoMLSearch`` :pr:`1199`
        * Updated ``scikit-learn`` and ``scikit-optimize`` to use latest versions - 0.23.2 and 0.8.1 respectively :pr:`1141`
        * Added ``__str__`` and ``__repr__`` for pipelines and components :pr:`1218`
        * Included internal target check for both training and validation data in ``AutoMLSearch`` :pr:`1226`
        * Added ``ProblemTypes.all_problem_types`` helper to get list of supported problem types :pr:`1219`
        * Added ``DecisionTreeClassifier`` and ``DecisionTreeRegressor`` classes :pr:`1223`
        * Added ``ProblemTypes.all_problem_types`` helper to get list of supported problem types :pr:`1219`
        * ``DataChecks`` can now be parametrized by passing a list of ``DataCheck`` classes and a parameter dictionary :pr:`1167`
        * Added first CV fold score as validation score in ``AutoMLSearch.rankings`` :pr:`1221`
        * Updated ``flake8`` configuration to enable linting on ``__init__.py`` files :pr:`1234`
        * Refined ``make_pipeline_from_components`` implementation :pr:`1204`
    * Fixes
        * Updated GitHub URL after migration to Alteryx GitHub org :pr:`1207`
        * Changed Problem Type enum to be more similar to the string name :pr:`1208`
        * Wrapped call to scikit-learn's partial dependence method in a ``try``/``finally`` block :pr:`1232`
    * Changes
        * Added ``allow_writing_files`` as a named argument to CatBoost estimators. :pr:`1202`
        * Added ``solver`` and ``multi_class`` as named arguments to ``LogisticRegressionClassifier`` :pr:`1202`
        * Replaced pipeline's ``._transform`` method to evaluate all the preprocessing steps of a pipeline with ``.compute_estimator_features`` :pr:`1231`
        * Changed default large dataset train/test splitting behavior :pr:`1205`
    * Documentation Changes
        * Included description of how to access the component instances and features for pipeline user guide :pr:`1163`
        * Updated API docs to refer to target as "target" instead of "labels" for non-classification tasks and minor docs cleanup :pr:`1160`
        * Added Class Imbalance Data Check to ``api_reference.rst`` :pr:`1190` :pr:`1200`
        * Added pipeline properties to API reference :pr:`1209`
        * Clarified what the objective parameter in AutoML is used for in AutoML API reference and AutoML user guide :pr:`1222`
        * Updated API docs to include ``skopt.space.Categorical`` option for component hyperparameter range definition :pr:`1228`
        * Added install documentation for ``libomp`` in order to use LightGBM on Mac :pr:`1233`
        * Improved description of ``max_iterations`` in documentation :pr:`1212`
        * Removed unused code from sphinx conf :pr:`1235`
    * Testing Changes

.. warning::

    **Breaking Changes**
        * ``DefaultDataChecks`` now accepts a ``problem_type`` parameter that must be specified :pr:`1167`
        * Pipeline's ``._transform`` method to evaluate all the preprocessing steps of a pipeline has been replaced with ``.compute_estimator_features`` :pr:`1231`
        * ``get_objectives`` has been renamed to ``get_core_objectives``. This function will now return a list of valid objective instances :pr:`1230`


**v0.13.2 Sep. 17, 2020**
    * Enhancements
        * Added ``output_format`` field to explain predictions functions :pr:`1107`
        * Modified ``get_objective`` and ``get_objectives`` to be able to return any objective in ``evalml.objectives`` :pr:`1132`
        * Added a ``return_instance`` boolean parameter to ``get_objective`` :pr:`1132`
        * Added ``ClassImbalanceDataCheck`` to determine whether target imbalance falls below a given threshold :pr:`1135`
        * Added label encoder to LightGBM for binary classification :pr:`1152`
        * Added labels for the row index of confusion matrix :pr:`1154`
        * Added ``AutoMLSearch`` object as another parameter in search callbacks :pr:`1156`
        * Added the corresponding probability threshold for each point displayed in ``graph_roc_curve`` :pr:`1161`
        * Added ``__eq__`` for ``ComponentBase`` and ``PipelineBase`` :pr:`1178`
        * Added support for multiclass classification for ``roc_curve`` :pr:`1164`
        * Added ``categories`` accessor to ``OneHotEncoder`` for listing the categories associated with a feature :pr:`1182`
        * Added utility function to create pipeline instances from a list of component instances :pr:`1176`
    * Fixes
        * Fixed XGBoost column names for partial dependence methods :pr:`1104`
        * Removed dead code validating column type from ``TextFeaturizer`` :pr:`1122`
        * Fixed issue where ``Imputer`` cannot fit when there is None in a categorical or boolean column :pr:`1144`
        * ``OneHotEncoder`` preserves the custom index in the input data :pr:`1146`
        * Fixed representation for ``ModelFamily`` :pr:`1165`
        * Removed duplicate ``nbsphinx`` dependency in ``dev-requirements.txt`` :pr:`1168`
        * Users can now pass in any valid kwargs to all estimators :pr:`1157`
        * Remove broken accessor ``OneHotEncoder.get_feature_names`` and unneeded base class :pr:`1179`
        * Removed LightGBM Estimator from AutoML models :pr:`1186`
    * Changes
        * Pinned ``scikit-optimize`` version to 0.7.4 :pr:`1136`
        * Removed ``tqdm`` as a dependency :pr:`1177`
        * Added lightgbm version 3.0.0 to ``latest_dependency_versions.txt`` :pr:`1185`
        * Rename ``max_pipelines`` to ``max_iterations`` :pr:`1169`
    * Documentation Changes
        * Fixed API docs for ``AutoMLSearch`` ``add_result_callback`` :pr:`1113`
        * Added a step to our release process for pushing our latest version to conda-forge :pr:`1118`
        * Added warning for missing ipywidgets dependency for using ``PipelineSearchPlots`` on Jupyterlab :pr:`1145`
        * Updated ``README.md`` example to load demo dataset :pr:`1151`
        * Swapped mapping of breast cancer targets in ``model_understanding.ipynb`` :pr:`1170`
    * Testing Changes
        * Added test confirming ``TextFeaturizer`` never outputs null values :pr:`1122`
        * Changed Python version of ``Update Dependencies`` action to 3.8.x :pr:`1137`
        * Fixed release notes check-in test for ``Update Dependencies`` actions :pr:`1172`

.. warning::

    **Breaking Changes**
        * ``get_objective`` will now return a class definition rather than an instance by default :pr:`1132`
        * Deleted ``OPTIONS`` dictionary in ``evalml.objectives.utils.py`` :pr:`1132`
        * If specifying an objective by string, the string must now match the objective's name field, case-insensitive :pr:`1132`
        * Passing "Cost Benefit Matrix", "Fraud Cost", "Lead Scoring", "Mean Squared Log Error",
            "Recall", "Recall Macro", "Recall Micro", "Recall Weighted", or "Root Mean Squared Log Error" to ``AutoMLSearch`` will now result in a ``ValueError``
            rather than an ``ObjectiveNotFoundError`` :pr:`1132`
        * Search callbacks ``start_iteration_callback`` and ``add_results_callback`` have changed to include a copy of the AutoMLSearch object as a third parameter :pr:`1156`
        * Deleted ``OneHotEncoder.get_feature_names`` method which had been broken for a while, in favor of pipelines' ``input_feature_names`` :pr:`1179`
        * Deleted empty base class ``CategoricalEncoder`` which ``OneHotEncoder`` component was inheriting from :pr:`1176`
        * Results from ``roc_curve`` will now return as a list of dictionaries with each dictionary representing a class :pr:`1164`
        * ``max_pipelines`` now raises a ``DeprecationWarning`` and will be removed in the next release. ``max_iterations`` should be used instead. :pr:`1169`


**v0.13.1 Aug. 25, 2020**
    * Enhancements
        * Added Cost-Benefit Matrix objective for binary classification :pr:`1038`
        * Split ``fill_value`` into ``categorical_fill_value`` and ``numeric_fill_value`` for Imputer :pr:`1019`
        * Added ``explain_predictions`` and ``explain_predictions_best_worst`` for explaining multiple predictions with SHAP :pr:`1016`
        * Added new LSA component for text featurization :pr:`1022`
        * Added guide on installing with conda :pr:`1041`
        * Added a “cost-benefit curve” util method to graph cost-benefit matrix scores vs. binary classification thresholds :pr:`1081`
        * Standardized error when calling transform/predict before fit for pipelines :pr:`1048`
        * Added ``percent_better_than_baseline`` to AutoML search rankings and full rankings table :pr:`1050`
        * Added one-way partial dependence and partial dependence plots :pr:`1079`
        * Added "Feature Value" column to prediction explanation reports. :pr:`1064`
        * Added LightGBM classification estimator :pr:`1082`, :pr:`1114`
        * Added ``max_batches`` parameter to ``AutoMLSearch`` :pr:`1087`
    * Fixes
        * Updated ``TextFeaturizer`` component to no longer require an internet connection to run :pr:`1022`
        * Fixed non-deterministic element of ``TextFeaturizer`` transformations :pr:`1022`
        * Added a StandardScaler to all ElasticNet pipelines :pr:`1065`
        * Updated cost-benefit matrix to normalize score :pr:`1099`
        * Fixed logic in ``calculate_percent_difference`` so that it can handle negative values :pr:`1100`
    * Changes
        * Added ``needs_fitting`` property to ``ComponentBase`` :pr:`1044`
        * Updated references to data types to use datatype lists defined in ``evalml.utils.gen_utils`` :pr:`1039`
        * Remove maximum version limit for SciPy dependency :pr:`1051`
        * Moved ``all_components`` and other component importers into runtime methods :pr:`1045`
        * Consolidated graphing utility methods under ``evalml.utils.graph_utils`` :pr:`1060`
        * Made slight tweaks to how ``TextFeaturizer`` uses ``featuretools``, and did some refactoring of that and of LSA :pr:`1090`
        * Changed ``show_all_features`` parameter into ``importance_threshold``, which allows for thresholding feature importance :pr:`1097`, :pr:`1103`
    * Documentation Changes
        * Update ``setup.py`` URL to point to the github repo :pr:`1037`
        * Added tutorial for using the cost-benefit matrix objective :pr:`1088`
        * Updated ``model_understanding.ipynb`` to include documentation for using plotly on Jupyter Lab :pr:`1108`
    * Testing Changes
        * Refactor CircleCI tests to use matrix jobs (:pr:`1043`)
        * Added a test to check that all test directories are included in evalml package :pr:`1054`


.. warning::

    **Breaking Changes**
        * ``confusion_matrix`` and ``normalize_confusion_matrix`` have been moved to ``evalml.utils`` :pr:`1038`
        * All graph utility methods previously under ``evalml.pipelines.graph_utils`` have been moved to ``evalml.utils.graph_utils`` :pr:`1060`


**v0.12.2 Aug. 6, 2020**
    * Enhancements
        * Add save/load method to components :pr:`1023`
        * Expose pickle ``protocol`` as optional arg to save/load :pr:`1023`
        * Updated estimators used in AutoML to include ExtraTrees and ElasticNet estimators :pr:`1030`
    * Fixes
    * Changes
        * Removed ``DeprecationWarning`` for ``SimpleImputer`` :pr:`1018`
    * Documentation Changes
        * Add note about version numbers to release process docs :pr:`1034`
    * Testing Changes
        * Test files are now included in the evalml package :pr:`1029`


**v0.12.0 Aug. 3, 2020**
    * Enhancements
        * Added string and categorical targets support for binary and multiclass pipelines and check for numeric targets for ``DetectLabelLeakage`` data check :pr:`932`
        * Added clear exception for regression pipelines if target datatype is string or categorical :pr:`960`
        * Added target column names and class labels in ``predict`` and ``predict_proba`` output for pipelines :pr:`951`
        * Added ``_compute_shap_values`` and ``normalize_values`` to ``pipelines/explanations`` module :pr:`958`
        * Added ``explain_prediction`` feature which explains single predictions with SHAP :pr:`974`
        * Added Imputer to allow different imputation strategies for numerical and categorical dtypes :pr:`991`
        * Added support for configuring logfile path using env var, and don't create logger if there are filesystem errors :pr:`975`
        * Updated catboost estimators' default parameters and automl hyperparameter ranges to speed up fit time :pr:`998`
    * Fixes
        * Fixed ReadtheDocs warning failure regarding embedded gif :pr:`943`
        * Removed incorrect parameter passed to pipeline classes in ``_add_baseline_pipelines`` :pr:`941`
        * Added universal error for calling ``predict``, ``predict_proba``, ``transform``, and ``feature_importances`` before fitting :pr:`969`, :pr:`994`
        * Made ``TextFeaturizer`` component and pip dependencies ``featuretools`` and ``nlp_primitives`` optional :pr:`976`
        * Updated imputation strategy in automl to no longer limit impute strategy to ``most_frequent`` for all features if there are any categorical columns :pr:`991`
        * Fixed ``UnboundLocalError`` for ``cv_pipeline`` when automl search errors :pr:`996`
        * Fixed ``Imputer`` to reset dataframe index to preserve behavior expected from  ``SimpleImputer`` :pr:`1009`
    * Changes
        * Moved ``get_estimators`` to ``evalml.pipelines.components.utils`` :pr:`934`
        * Modified Pipelines to raise ``PipelineScoreError`` when they encounter an error during scoring :pr:`936`
        * Moved ``evalml.model_families.list_model_families`` to ``evalml.pipelines.components.allowed_model_families`` :pr:`959`
        * Renamed ``DateTimeFeaturization`` to ``DateTimeFeaturizer`` :pr:`977`
        * Added check to stop search and raise an error if all pipelines in a batch return NaN scores :pr:`1015`
    * Documentation Changes
        * Updated ``README.md`` :pr:`963`
        * Reworded message when errors are returned from data checks in search :pr:`982`
        * Added section on understanding model predictions with ``explain_prediction`` to User Guide :pr:`981`
        * Added a section to the user guide and api reference about how XGBoost and CatBoost are not fully supported. :pr:`992`
        * Added custom components section in user guide :pr:`993`
        * Updated FAQ section formatting :pr:`997`
        * Updated release process documentation :pr:`1003`
    * Testing Changes
        * Moved ``predict_proba`` and ``predict`` tests regarding string / categorical targets to ``test_pipelines.py`` :pr:`972`
        * Fixed dependency update bot by updating python version to 3.7 to avoid frequent github version updates :pr:`1002`


.. warning::

    **Breaking Changes**
        * ``get_estimators`` has been moved to ``evalml.pipelines.components.utils`` (previously was under ``evalml.pipelines.utils``) :pr:`934`
        * Removed the ``raise_errors`` flag in AutoML search. All errors during pipeline evaluation will be caught and logged. :pr:`936`
        * ``evalml.model_families.list_model_families`` has been moved to ``evalml.pipelines.components.allowed_model_families`` :pr:`959`
        * ``TextFeaturizer``: the ``featuretools`` and ``nlp_primitives`` packages must be installed after installing evalml in order to use this component :pr:`976`
        * Renamed ``DateTimeFeaturization`` to ``DateTimeFeaturizer`` :pr:`977`


**v0.11.2 July 16, 2020**
    * Enhancements
        * Added ``NoVarianceDataCheck`` to ``DefaultDataChecks`` :pr:`893`
        * Added text processing and featurization component ``TextFeaturizer`` :pr:`913`, :pr:`924`
        * Added additional checks to ``InvalidTargetDataCheck`` to handle invalid target data types :pr:`929`
        * ``AutoMLSearch`` will now handle ``KeyboardInterrupt`` and prompt user for confirmation :pr:`915`
    * Fixes
        * Makes automl results a read-only property :pr:`919`
    * Changes
        * Deleted static pipelines and refactored tests involving static pipelines, removed ``all_pipelines()`` and ``get_pipelines()`` :pr:`904`
        * Moved ``list_model_families`` to ``evalml.model_family.utils`` :pr:`903`
        * Updated ``all_pipelines``, ``all_estimators``, ``all_components`` to use the same mechanism for dynamically generating their elements :pr:`898`
        * Rename ``master`` branch to ``main`` :pr:`918`
        * Add pypi release github action :pr:`923`
        * Updated ``AutoMLSearch.search`` stdout output and logging and removed tqdm progress bar :pr:`921`
        * Moved automl config checks previously in ``search()`` to init :pr:`933`
    * Documentation Changes
        * Reorganized and rewrote documentation :pr:`937`
        * Updated to use pydata sphinx theme :pr:`937`
        * Updated docs to use ``release_notes`` instead of ``changelog`` :pr:`942`
    * Testing Changes
        * Cleaned up fixture names and usages in tests :pr:`895`


.. warning::

    **Breaking Changes**
        * ``list_model_families`` has been moved to ``evalml.model_family.utils`` (previously was under ``evalml.pipelines.utils``) :pr:`903`
        * ``get_estimators`` has been moved to ``evalml.pipelines.components.utils`` (previously was under ``evalml.pipelines.utils``) :pr:`934`
        * Static pipeline definitions have been removed, but similar pipelines can still be constructed via creating an instance of ``PipelineBase`` :pr:`904`
        * ``all_pipelines()`` and ``get_pipelines()`` utility methods have been removed :pr:`904`


**v0.11.0 June 30, 2020**
    * Enhancements
        * Added multiclass support for ROC curve graphing :pr:`832`
        * Added preprocessing component to drop features whose percentage of NaN values exceeds a specified threshold :pr:`834`
        * Added data check to check for problematic target labels :pr:`814`
        * Added PerColumnImputer that allows imputation strategies per column :pr:`824`
        * Added transformer to drop specific columns :pr:`827`
        * Added support for ``categories``, ``handle_error``, and ``drop`` parameters in ``OneHotEncoder`` :pr:`830` :pr:`897`
        * Added preprocessing component to handle DateTime columns featurization :pr:`838`
        * Added ability to clone pipelines and components :pr:`842`
        * Define getter method for component ``parameters`` :pr:`847`
        * Added utility methods to calculate and graph permutation importances :pr:`860`, :pr:`880`
        * Added new utility functions necessary for generating dynamic preprocessing pipelines :pr:`852`
        * Added kwargs to all components :pr:`863`
        * Updated ``AutoSearchBase`` to use dynamically generated preprocessing pipelines :pr:`870`
        * Added SelectColumns transformer :pr:`873`
        * Added ability to evaluate additional pipelines for automl search :pr:`874`
        * Added ``default_parameters`` class property to components and pipelines :pr:`879`
        * Added better support for disabling data checks in automl search :pr:`892`
        * Added ability to save and load AutoML objects to file :pr:`888`
        * Updated ``AutoSearchBase.get_pipelines`` to return an untrained pipeline instance :pr:`876`
        * Saved learned binary classification thresholds in automl results cv data dict :pr:`876`
    * Fixes
        * Fixed bug where SimpleImputer cannot handle dropped columns :pr:`846`
        * Fixed bug where PerColumnImputer cannot handle dropped columns :pr:`855`
        * Enforce requirement that builtin components save all inputted values in their parameters dict :pr:`847`
        * Don't list base classes in ``all_components`` output :pr:`847`
        * Standardize all components to output pandas data structures, and accept either pandas or numpy :pr:`853`
        * Fixed rankings and full_rankings error when search has not been run :pr:`894`
    * Changes
        * Update ``all_pipelines`` and ``all_components`` to try initializing pipelines/components, and on failure exclude them :pr:`849`
        * Refactor ``handle_components`` to ``handle_components_class``, standardize to ``ComponentBase`` subclass instead of instance :pr:`850`
        * Refactor "blacklist"/"whitelist" to "allow"/"exclude" lists :pr:`854`
        * Replaced ``AutoClassificationSearch`` and ``AutoRegressionSearch`` with ``AutoMLSearch`` :pr:`871`
        * Renamed feature_importances and permutation_importances methods to use singular names (feature_importance and permutation_importance) :pr:`883`
        * Updated ``automl`` default data splitter to train/validation split for large datasets :pr:`877`
        * Added open source license, update some repo metadata :pr:`887`
        * Removed dead code in ``_get_preprocessing_components`` :pr:`896`
    * Documentation Changes
        * Fix some typos and update the EvalML logo :pr:`872`
    * Testing Changes
        * Update the changelog check job to expect the new branching pattern for the deps update bot :pr:`836`
        * Check that all components output pandas datastructures, and can accept either pandas or numpy :pr:`853`
        * Replaced ``AutoClassificationSearch`` and ``AutoRegressionSearch`` with ``AutoMLSearch`` :pr:`871`


.. warning::

    **Breaking Changes**
        * Pipelines' static ``component_graph`` field must contain either ``ComponentBase`` subclasses or ``str``, instead of ``ComponentBase`` subclass instances :pr:`850`
        * Rename ``handle_component`` to ``handle_component_class``. Now standardizes to ``ComponentBase`` subclasses instead of ``ComponentBase`` subclass instances :pr:`850`
        * Renamed automl's ``cv`` argument to ``data_split`` :pr:`877`
        * Pipelines' and classifiers' ``feature_importances`` is renamed ``feature_importance``, ``graph_feature_importances`` is renamed ``graph_feature_importance`` :pr:`883`
        * Passing ``data_checks=None`` to automl search will not perform any data checks as opposed to default checks. :pr:`892`
        * Pipelines to search for in AutoML are now determined automatically, rather than using the statically-defined pipeline classes. :pr:`870`
        * Updated ``AutoSearchBase.get_pipelines`` to return an untrained pipeline instance, instead of one which happened to be trained on the final cross-validation fold :pr:`876`


**v0.10.0 May 29, 2020**
    * Enhancements
        * Added baseline models for classification and regression, add functionality to calculate baseline models before searching in AutoML :pr:`746`
        * Port over highly-null guardrail as a data check and define ``DefaultDataChecks`` and ``DisableDataChecks`` classes :pr:`745`
        * Update ``Tuner`` classes to work directly with pipeline parameters dicts instead of flat parameter lists :pr:`779`
        * Add Elastic Net as a pipeline option :pr:`812`
        * Added new Pipeline option ``ExtraTrees`` :pr:`790`
        * Added precicion-recall curve metrics and plot for binary classification problems in ``evalml.pipeline.graph_utils`` :pr:`794`
        * Update the default automl algorithm to search in batches, starting with default parameters for each pipeline and iterating from there :pr:`793`
        * Added ``AutoMLAlgorithm`` class and ``IterativeAlgorithm`` impl, separated from ``AutoSearchBase`` :pr:`793`
    * Fixes
        * Update pipeline ``score`` to return ``nan`` score for any objective which throws an exception during scoring :pr:`787`
        * Fixed bug introduced in :pr:`787` where binary classification metrics requiring predicted probabilities error in scoring :pr:`798`
        * CatBoost and XGBoost classifiers and regressors can no longer have a learning rate of 0 :pr:`795`
    * Changes
        * Cleanup pipeline ``score`` code, and cleanup codecov :pr:`711`
        * Remove ``pass`` for abstract methods for codecov :pr:`730`
        * Added __str__ for AutoSearch object :pr:`675`
        * Add util methods to graph ROC and confusion matrix :pr:`720`
        * Refactor ``AutoBase`` to ``AutoSearchBase`` :pr:`758`
        * Updated AutoBase with ``data_checks`` parameter, removed previous ``detect_label_leakage`` parameter, and added functionality to run data checks before search in AutoML :pr:`765`
        * Updated our logger to use Python's logging utils :pr:`763`
        * Refactor most of ``AutoSearchBase._do_iteration`` impl into ``AutoSearchBase._evaluate`` :pr:`762`
        * Port over all guardrails to use the new DataCheck API :pr:`789`
        * Expanded ``import_or_raise`` to catch all exceptions :pr:`759`
        * Adds RMSE, MSLE, RMSLE as standard metrics :pr:`788`
        * Don't allow ``Recall`` to be used as an objective for AutoML :pr:`784`
        * Removed feature selection from pipelines :pr:`819`
        * Update default estimator parameters to make automl search faster and more accurate :pr:`793`
    * Documentation Changes
        * Add instructions to freeze ``master`` on ``release.md`` :pr:`726`
        * Update release instructions with more details :pr:`727` :pr:`733`
        * Add objective base classes to API reference :pr:`736`
        * Fix components API to match other modules :pr:`747`
    * Testing Changes
        * Delete codecov yml, use codecov.io's default :pr:`732`
        * Added unit tests for fraud cost, lead scoring, and standard metric objectives :pr:`741`
        * Update codecov client :pr:`782`
        * Updated AutoBase __str__ test to include no parameters case :pr:`783`
        * Added unit tests for ``ExtraTrees`` pipeline :pr:`790`
        * If codecov fails to upload, fail build :pr:`810`
        * Updated Python version of dependency action :pr:`816`
        * Update the dependency update bot to use a suffix when creating branches :pr:`817`

.. warning::

    **Breaking Changes**
        * The ``detect_label_leakage`` parameter for AutoML classes has been removed and replaced by a ``data_checks`` parameter :pr:`765`
        * Moved ROC and confusion matrix methods from ``evalml.pipeline.plot_utils`` to ``evalml.pipeline.graph_utils`` :pr:`720`
        * ``Tuner`` classes require a pipeline hyperparameter range dict as an init arg instead of a space definition :pr:`779`
        * ``Tuner.propose`` and ``Tuner.add`` work directly with pipeline parameters dicts instead of flat parameter lists :pr:`779`
        * ``PipelineBase.hyperparameters`` and ``custom_hyperparameters`` use pipeline parameters dict format instead of being represented as a flat list :pr:`779`
        * All guardrail functions previously under ``evalml.guardrails.utils`` will be removed and replaced by data checks :pr:`789`
        * ``Recall`` disallowed as an objective for AutoML :pr:`784`
        * ``AutoSearchBase`` parameter ``tuner`` has been renamed to ``tuner_class`` :pr:`793`
        * ``AutoSearchBase`` parameter ``possible_pipelines`` and ``possible_model_families`` have been renamed to ``allowed_pipelines`` and ``allowed_model_families`` :pr:`793`


**v0.9.0 Apr. 27, 2020**
    * Enhancements
        * Added ``Accuracy`` as an standard objective :pr:`624`
        * Added verbose parameter to load_fraud :pr:`560`
        * Added Balanced Accuracy metric for binary, multiclass :pr:`612` :pr:`661`
        * Added XGBoost regressor and XGBoost regression pipeline :pr:`666`
        * Added ``Accuracy`` metric for multiclass :pr:`672`
        * Added objective name in ``AutoBase.describe_pipeline`` :pr:`686`
        * Added ``DataCheck`` and ``DataChecks``, ``Message`` classes and relevant subclasses :pr:`739`
    * Fixes
        * Removed direct access to ``cls.component_graph`` :pr:`595`
        * Add testing files to .gitignore :pr:`625`
        * Remove circular dependencies from ``Makefile`` :pr:`637`
        * Add error case for ``normalize_confusion_matrix()`` :pr:`640`
        * Fixed ``XGBoostClassifier`` and ``XGBoostRegressor`` bug with feature names that contain [, ], or < :pr:`659`
        * Update ``make_pipeline_graph`` to not accidentally create empty file when testing if path is valid :pr:`649`
        * Fix pip installation warning about docsutils version, from boto dependency :pr:`664`
        * Removed zero division warning for F1/precision/recall metrics :pr:`671`
        * Fixed ``summary`` for pipelines without estimators :pr:`707`
    * Changes
        * Updated default objective for binary/multiclass classification to log loss :pr:`613`
        * Created classification and regression pipeline subclasses and removed objective as an attribute of pipeline classes :pr:`405`
        * Changed the output of ``score`` to return one dictionary :pr:`429`
        * Created binary and multiclass objective subclasses :pr:`504`
        * Updated objectives API :pr:`445`
        * Removed call to ``get_plot_data`` from AutoML :pr:`615`
        * Set ``raise_error`` to default to True for AutoML classes :pr:`638`
        * Remove unnecessary "u" prefixes on some unicode strings :pr:`641`
        * Changed one-hot encoder to return uint8 dtypes instead of ints :pr:`653`
        * Pipeline ``_name`` field changed to ``custom_name`` :pr:`650`
        * Removed ``graphs.py`` and moved methods into ``PipelineBase`` :pr:`657`, :pr:`665`
        * Remove s3fs as a dev dependency :pr:`664`
        * Changed requirements-parser to be a core dependency :pr:`673`
        * Replace ``supported_problem_types`` field on pipelines with ``problem_type`` attribute on base classes :pr:`678`
        * Changed AutoML to only show best results for a given pipeline template in ``rankings``, added ``full_rankings`` property to show all :pr:`682`
        * Update ``ModelFamily`` values: don't list xgboost/catboost as classifiers now that we have regression pipelines for them :pr:`677`
        * Changed AutoML's ``describe_pipeline`` to get problem type from pipeline instead :pr:`685`
        * Standardize ``import_or_raise`` error messages :pr:`683`
        * Updated argument order of objectives to align with sklearn's :pr:`698`
        * Renamed ``pipeline.feature_importance_graph`` to ``pipeline.graph_feature_importances`` :pr:`700`
        * Moved ROC and confusion matrix methods to ``evalml.pipelines.plot_utils`` :pr:`704`
        * Renamed ``MultiClassificationObjective`` to ``MulticlassClassificationObjective``, to align with pipeline naming scheme :pr:`715`
    * Documentation Changes
        * Fixed some sphinx warnings :pr:`593`
        * Fixed docstring for ``AutoClassificationSearch`` with correct command :pr:`599`
        * Limit readthedocs formats to pdf, not htmlzip and epub :pr:`594` :pr:`600`
        * Clean up objectives API documentation :pr:`605`
        * Fixed function on Exploring search results page :pr:`604`
        * Update release process doc :pr:`567`
        * ``AutoClassificationSearch`` and ``AutoRegressionSearch`` show inherited methods in API reference :pr:`651`
        * Fixed improperly formatted code in breaking changes for changelog :pr:`655`
        * Added configuration to treat Sphinx warnings as errors :pr:`660`
        * Removed separate plotting section for pipelines in API reference :pr:`657`, :pr:`665`
        * Have leads example notebook load S3 files using https, so we can delete s3fs dev dependency :pr:`664`
        * Categorized components in API reference and added descriptions for each category :pr:`663`
        * Fixed Sphinx warnings about ``BalancedAccuracy`` objective :pr:`669`
        * Updated API reference to include missing components and clean up pipeline docstrings :pr:`689`
        * Reorganize API ref, and clarify pipeline sub-titles :pr:`688`
        * Add and update preprocessing utils in API reference :pr:`687`
        * Added inheritance diagrams to API reference :pr:`695`
        * Documented which default objective AutoML optimizes for :pr:`699`
        * Create seperate install page :pr:`701`
        * Include more utils in API ref, like ``import_or_raise`` :pr:`704`
        * Add more color to pipeline documentation :pr:`705`
    * Testing Changes
        * Matched install commands of ``check_latest_dependencies`` test and it's GitHub action :pr:`578`
        * Added Github app to auto assign PR author as assignee :pr:`477`
        * Removed unneeded conda installation of xgboost in windows checkin tests :pr:`618`
        * Update graph tests to always use tmpfile dir :pr:`649`
        * Changelog checkin test workaround for release PRs: If 'future release' section is empty of PR refs, pass check :pr:`658`
        * Add changelog checkin test exception for ``dep-update`` branch :pr:`723`

.. warning::

    **Breaking Changes**

    * Pipelines will now no longer take an objective parameter during instantiation, and will no longer have an objective attribute.
    * ``fit()`` and ``predict()`` now use an optional ``objective`` parameter, which is only used in binary classification pipelines to fit for a specific objective.
    * ``score()`` will now use a required ``objectives`` parameter that is used to determine all the objectives to score on. This differs from the previous behavior, where the pipeline's objective was scored on regardless.
    * ``score()`` will now return one dictionary of all objective scores.
    * ``ROC`` and ``ConfusionMatrix`` plot methods via ``Auto(*).plot`` have been removed by :pr:`615` and are replaced by ``roc_curve`` and ``confusion_matrix`` in ``evamlm.pipelines.plot_utils`` in :pr:`704`
    * ``normalize_confusion_matrix`` has been moved to ``evalml.pipelines.plot_utils`` :pr:`704`
    * Pipelines ``_name`` field changed to ``custom_name``
    * Pipelines ``supported_problem_types`` field is removed because it is no longer necessary :pr:`678`
    * Updated argument order of objectives' ``objective_function`` to align with sklearn :pr:`698`
    * ``pipeline.feature_importance_graph`` has been renamed to ``pipeline.graph_feature_importances`` in :pr:`700`
    * Removed unsupported ``MSLE`` objective :pr:`704`


**v0.8.0 Apr. 1, 2020**
    * Enhancements
        * Add normalization option and information to confusion matrix :pr:`484`
        * Add util function to drop rows with NaN values :pr:`487`
        * Renamed ``PipelineBase.name`` as ``PipelineBase.summary`` and redefined ``PipelineBase.name`` as class property :pr:`491`
        * Added access to parameters in Pipelines with ``PipelineBase.parameters`` (used to be return of ``PipelineBase.describe``) :pr:`501`
        * Added ``fill_value`` parameter for ``SimpleImputer`` :pr:`509`
        * Added functionality to override component hyperparameters and made pipelines take hyperparemeters from components :pr:`516`
        * Allow ``numpy.random.RandomState`` for random_state parameters :pr:`556`
    * Fixes
        * Removed unused dependency ``matplotlib``, and move ``category_encoders`` to test reqs :pr:`572`
    * Changes
        * Undo version cap in XGBoost placed in :pr:`402` and allowed all released of XGBoost :pr:`407`
        * Support pandas 1.0.0 :pr:`486`
        * Made all references to the logger static :pr:`503`
        * Refactored ``model_type`` parameter for components and pipelines to ``model_family`` :pr:`507`
        * Refactored ``problem_types`` for pipelines and components into ``supported_problem_types`` :pr:`515`
        * Moved ``pipelines/utils.save_pipeline`` and ``pipelines/utils.load_pipeline`` to ``PipelineBase.save`` and ``PipelineBase.load`` :pr:`526`
        * Limit number of categories encoded by ``OneHotEncoder`` :pr:`517`
    * Documentation Changes
        * Updated API reference to remove ``PipelinePlot`` and added moved ``PipelineBase`` plotting methods :pr:`483`
        * Add code style and github issue guides :pr:`463` :pr:`512`
        * Updated API reference for to surface class variables for pipelines and components :pr:`537`
        * Fixed README documentation link :pr:`535`
        * Unhid PR references in changelog :pr:`656`
    * Testing Changes
        * Added automated dependency check PR :pr:`482`, :pr:`505`
        * Updated automated dependency check comment :pr:`497`
        * Have build_docs job use python executor, so that env vars are set properly :pr:`547`
        * Added simple test to make sure ``OneHotEncoder``'s top_n works with large number of categories :pr:`552`
        * Run windows unit tests on PRs :pr:`557`


.. warning::

    **Breaking Changes**

    * ``AutoClassificationSearch`` and ``AutoRegressionSearch``'s ``model_types`` parameter has been refactored into ``allowed_model_families``
    * ``ModelTypes`` enum has been changed to ``ModelFamily``
    * Components and Pipelines now have a ``model_family`` field instead of ``model_type``
    * ``get_pipelines`` utility function now accepts ``model_families`` as an argument instead of ``model_types``
    * ``PipelineBase.name`` no longer returns structure of pipeline and has been replaced by ``PipelineBase.summary``
    * ``PipelineBase.problem_types`` and ``Estimator.problem_types`` has been renamed to ``supported_problem_types``
    * ``pipelines/utils.save_pipeline`` and ``pipelines/utils.load_pipeline`` moved to ``PipelineBase.save`` and ``PipelineBase.load``


**v0.7.0 Mar. 9, 2020**
    * Enhancements
        * Added emacs buffers to .gitignore :pr:`350`
        * Add CatBoost (gradient-boosted trees) classification and regression components and pipelines :pr:`247`
        * Added Tuner abstract base class :pr:`351`
        * Added ``n_jobs`` as parameter for ``AutoClassificationSearch`` and ``AutoRegressionSearch`` :pr:`403`
        * Changed colors of confusion matrix to shades of blue and updated axis order to match scikit-learn's :pr:`426`
        * Added ``PipelineBase`` ``.graph`` and ``.feature_importance_graph`` methods, moved from previous location :pr:`423`
        * Added support for python 3.8 :pr:`462`
    * Fixes
        * Fixed ROC and confusion matrix plots not being calculated if user passed own additional_objectives :pr:`276`
        * Fixed ReadtheDocs ``FileNotFoundError`` exception for fraud dataset :pr:`439`
    * Changes
        * Added ``n_estimators`` as a tunable parameter for XGBoost :pr:`307`
        * Remove unused parameter ``ObjectiveBase.fit_needs_proba`` :pr:`320`
        * Remove extraneous parameter ``component_type`` from all components :pr:`361`
        * Remove unused ``rankings.csv`` file :pr:`397`
        * Downloaded demo and test datasets so unit tests can run offline :pr:`408`
        * Remove ``_needs_fitting`` attribute from Components :pr:`398`
        * Changed plot.feature_importance to show only non-zero feature importances by default, added optional parameter to show all :pr:`413`
        * Refactored ``PipelineBase`` to take in parameter dictionary and moved pipeline metadata to class attribute :pr:`421`
        * Dropped support for Python 3.5 :pr:`438`
        * Removed unused ``apply.py`` file :pr:`449`
        * Clean up ``requirements.txt`` to remove unused deps :pr:`451`
        * Support installation without all required dependencies :pr:`459`
    * Documentation Changes
        * Update release.md with instructions to release to internal license key :pr:`354`
    * Testing Changes
        * Added tests for utils (and moved current utils to gen_utils) :pr:`297`
        * Moved XGBoost install into it's own separate step on Windows using Conda :pr:`313`
        * Rewind pandas version to before 1.0.0, to diagnose test failures for that version :pr:`325`
        * Added dependency update checkin test :pr:`324`
        * Rewind XGBoost version to before 1.0.0 to diagnose test failures for that version :pr:`402`
        * Update dependency check to use a whitelist :pr:`417`
        * Update unit test jobs to not install dev deps :pr:`455`

.. warning::

    **Breaking Changes**

    * Python 3.5 will not be actively supported.

**v0.6.0 Dec. 16, 2019**
    * Enhancements
        * Added ability to create a plot of feature importances :pr:`133`
        * Add early stopping to AutoML using patience and tolerance parameters :pr:`241`
        * Added ROC and confusion matrix metrics and plot for classification problems and introduce PipelineSearchPlots class :pr:`242`
        * Enhanced AutoML results with search order :pr:`260`
        * Added utility function to show system and environment information :pr:`300`
    * Fixes
        * Lower botocore requirement :pr:`235`
        * Fixed decision_function calculation for ``FraudCost`` objective :pr:`254`
        * Fixed return value of ``Recall`` metrics :pr:`264`
        * Components return ``self`` on fit :pr:`289`
    * Changes
        * Renamed automl classes to ``AutoRegressionSearch`` and ``AutoClassificationSearch`` :pr:`287`
        * Updating demo datasets to retain column names :pr:`223`
        * Moving pipeline visualization to ``PipelinePlot`` class :pr:`228`
        * Standarizing inputs as ``pd.Dataframe`` / ``pd.Series`` :pr:`130`
        * Enforcing that pipelines must have an estimator as last component :pr:`277`
        * Added ``ipywidgets`` as a dependency in ``requirements.txt`` :pr:`278`
        * Added Random and Grid Search Tuners :pr:`240`
    * Documentation Changes
        * Adding class properties to API reference :pr:`244`
        * Fix and filter FutureWarnings from scikit-learn :pr:`249`, :pr:`257`
        * Adding Linear Regression to API reference and cleaning up some Sphinx warnings :pr:`227`
    * Testing Changes
        * Added support for testing on Windows with CircleCI :pr:`226`
        * Added support for doctests :pr:`233`

.. warning::

    **Breaking Changes**

    * The ``fit()`` method for ``AutoClassifier`` and ``AutoRegressor`` has been renamed to ``search()``.
    * ``AutoClassifier`` has been renamed to ``AutoClassificationSearch``
    * ``AutoRegressor`` has been renamed to ``AutoRegressionSearch``
    * ``AutoClassificationSearch.results`` and ``AutoRegressionSearch.results`` now is a dictionary with ``pipeline_results`` and ``search_order`` keys. ``pipeline_results`` can be used to access a dictionary that is identical to the old ``.results`` dictionary. Whereas, ``search_order`` returns a list of the search order in terms of ``pipeline_id``.
    * Pipelines now require an estimator as the last component in ``component_list``. Slicing pipelines now throws an ``NotImplementedError`` to avoid returning pipelines without an estimator.

**v0.5.2 Nov. 18, 2019**
    * Enhancements
        * Adding basic pipeline structure visualization :pr:`211`
    * Documentation Changes
        * Added notebooks to build process :pr:`212`

**v0.5.1 Nov. 15, 2019**
    * Enhancements
        * Added basic outlier detection guardrail :pr:`151`
        * Added basic ID column guardrail :pr:`135`
        * Added support for unlimited pipelines with a ``max_time`` limit :pr:`70`
        * Updated .readthedocs.yaml to successfully build :pr:`188`
    * Fixes
        * Removed MSLE from default additional objectives :pr:`203`
        * Fixed ``random_state`` passed in pipelines :pr:`204`
        * Fixed slow down in RFRegressor :pr:`206`
    * Changes
        * Pulled information for describe_pipeline from pipeline's new describe method :pr:`190`
        * Refactored pipelines :pr:`108`
        * Removed guardrails from Auto(*) :pr:`202`, :pr:`208`
    * Documentation Changes
        * Updated documentation to show ``max_time`` enhancements :pr:`189`
        * Updated release instructions for RTD :pr:`193`
        * Added notebooks to build process :pr:`212`
        * Added contributing instructions :pr:`213`
        * Added new content :pr:`222`

**v0.5.0 Oct. 29, 2019**
    * Enhancements
        * Added basic one hot encoding :pr:`73`
        * Use enums for model_type :pr:`110`
        * Support for splitting regression datasets :pr:`112`
        * Auto-infer multiclass classification :pr:`99`
        * Added support for other units in ``max_time`` :pr:`125`
        * Detect highly null columns :pr:`121`
        * Added additional regression objectives :pr:`100`
        * Show an interactive iteration vs. score plot when using fit() :pr:`134`
    * Fixes
        * Reordered ``describe_pipeline`` :pr:`94`
        * Added type check for ``model_type`` :pr:`109`
        * Fixed ``s`` units when setting string ``max_time`` :pr:`132`
        * Fix objectives not appearing in API documentation :pr:`150`
    * Changes
        * Reorganized tests :pr:`93`
        * Moved logging to its own module :pr:`119`
        * Show progress bar history :pr:`111`
        * Using ``cloudpickle`` instead of pickle to allow unloading of custom objectives :pr:`113`
        * Removed render.py :pr:`154`
    * Documentation Changes
        * Update release instructions :pr:`140`
        * Include additional_objectives parameter :pr:`124`
        * Added Changelog :pr:`136`
    * Testing Changes
        * Code coverage :pr:`90`
        * Added CircleCI tests for other Python versions :pr:`104`
        * Added doc notebooks as tests :pr:`139`
        * Test metadata for CircleCI and 2 core parallelism :pr:`137`

**v0.4.1 Sep. 16, 2019**
    * Enhancements
        * Added AutoML for classification and regressor using Autobase and Skopt :pr:`7` :pr:`9`
        * Implemented standard classification and regression metrics :pr:`7`
        * Added logistic regression, random forest, and XGBoost pipelines :pr:`7`
        * Implemented support for custom objectives :pr:`15`
        * Feature importance for pipelines :pr:`18`
        * Serialization for pipelines :pr:`19`
        * Allow fitting on objectives for optimal threshold :pr:`27`
        * Added detect label leakage :pr:`31`
        * Implemented callbacks :pr:`42`
        * Allow for multiclass classification :pr:`21`
        * Added support for additional objectives :pr:`79`
    * Fixes
        * Fixed feature selection in pipelines :pr:`13`
        * Made ``random_seed`` usage consistent :pr:`45`
    * Documentation Changes
        * Documentation Changes
        * Added docstrings :pr:`6`
        * Created notebooks for docs :pr:`6`
        * Initialized readthedocs EvalML :pr:`6`
        * Added favicon :pr:`38`
    * Testing Changes
        * Added testing for loading data :pr:`39`

**v0.2.0 Aug. 13, 2019**
    * Enhancements
        * Created fraud detection objective :pr:`4`

**v0.1.0 July. 31, 2019**
    * *First Release*
    * Enhancements
        * Added lead scoring objecitve :pr:`1`
        * Added basic classifier :pr:`1`
    * Documentation Changes
        * Initialized Sphinx for docs :pr:`1`<|MERGE_RESOLUTION|>--- conflicted
+++ resolved
@@ -3,11 +3,8 @@
 
 **Future Releases**
     * Enhancements
-<<<<<<< HEAD
         * Added multiple sampling methods for data splitters for imbalanced classification :pr:`1775`
-=======
         * Added a GitHub Action for Python lint checks :pr:`1837`
->>>>>>> 0a57a4b5
         * Adjusted ``explain_prediction``, ``explain_predictions`` and ``explain_predictions_best_worst`` to handle timeseries problems. :pr:`1818`
         * Updated ``InvalidTargetDataCheck`` to check for mismatched indices in target and features :pr:`1816`
         * Updated ``Woodwork`` structures returned from components to support ``Woodwork`` logical type overrides set by the user :pr:`1784`
