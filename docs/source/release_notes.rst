--- conflicted
+++ resolved
@@ -3,18 +3,12 @@
 
 **Future Releases**
     * Enhancements
-<<<<<<< HEAD
-<<<<<<< HEAD
         * Added multiple sampling methods for data splitters for imbalanced classification :pr:`1775`
-=======
-=======
         * Updated ``InvalidTargetDataCheck`` to check for mismatched indices in target and features :pr:`1816`
->>>>>>> 2804bd07
         * Updated ``Woodwork`` structures returned from components to support ``Woodwork`` logical type overrides set by the user :pr:`1784`
         * Updated estimators to keep track of input feature names during ``fit()`` :pr:`1794`
         * Updated ``visualize_decision_tree`` to include feature names in output :pr:`1813`
         * Added ``is_bounded_like_percentage`` property for objectives. If true, the ``calculate_percent_difference`` method will return the absolute difference rather than relative difference :pr:`1809`
->>>>>>> main
     * Fixes
     * Changes
         * Modified ``calculate_percent_difference`` so that division by 0 is now inf rather than nan :pr:`1809`
