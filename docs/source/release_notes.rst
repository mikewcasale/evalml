Release Notes
-------------

**Future Releases**
    * Enhancements
        * Added ``save_plot`` that allows for saving of figures from different backends :pr:`1550`
        * Added ``LightGBM Regressor`` to regression components :pr:`1459`
        * Added ``visualize_decision_tree`` for tree visualization with ``decision_tree_data_from_estimator`` and ``decision_tree_data_from_pipeline`` to reformat tree structure output :pr:`1511`
        * Added `DFS Transformer` component into transformer components :pr:`1454`
        * Added ``MAPE`` to the standard metrics for time series problems and update objectives :pr:`1510`
        * Added ``graph_prediction_vs_actual_over_time`` and ``get_prediction_vs_actual_over_time_data`` to the model understanding module for time series problems :pr:`1483`
        * Added a ``ComponentGraph`` class that will support future pipelines as directed acyclic graphs :pr:`1415`
        * Updated data checks to accept ``Woodwork`` data structures :pr:`1481`
        * Added parameter to ``InvalidTargetDataCheck`` to show only top unique values rather than all unique values :pr:`1485`
        * Added multicollinearity data check :pr:`1515`
        * Added baseline pipeline and components for time series regression problems :pr:`1496`
        * Added more information to users about ensembling behavior in ``AutoMLSearch`` :pr:`1527`
        * Add woodwork support for more utility and graph methods :pr:`1544`
        * Changed ``DateTimeFeaturizer`` to encode features as int :pr:`1479`
        * Return trained pipelines from ``AutoMLSearch.best_pipeline`` :pr:`1547`
        * Added Linear Discriminant Analysis transformer for dimensionality reduction :pr:`1331`
        * Added multiclass support for ``partial_dependence`` and ``graph_partial_dependence`` :pr:`1554`
        * Added ``TimeSeriesBinaryClassificationPipeline`` and ``TimeSeriesMulticlassClassificationPipeline`` classes :pr:`1528`
        * Added ``make_data_splitter`` method for easier automl data split customization :pr:`1568`
        * Integrated ``ComponentGraph`` class into Pipelines for full non-linear pipeline support :pr:`1543`
    * Fixes
        * Fix Windows CI jobs: install ``numba`` via conda, required for ``shap`` :pr:`1490`
        * Added custom-index support for `reset-index-get_prediction_vs_actual_over_time_data` :pr:`1494`
        * Fix ``generate_pipeline_code`` to account for boolean and None differences between Python and JSON :pr:`1524` :pr:`1531`
        * Set max value for plotly and xgboost versions while we debug CI failures with newer versions :pr:`1532`
        * Undo version pinning for plotly :pr:`1533`
        * Fix ReadTheDocs build by updating the version of ``setuptools`` :pr:`1561`
    * Changes
        * Update circleci badge to apply to ``main`` :pr:`1489`
        * Added script to generate github markdown for releases :pr:`1487`
        * Updated dependencies to fix ``ImportError: cannot import name 'MaskedArray' from 'sklearn.utils.fixes'`` error and to address Woodwork and Featuretool dependencies :pr:`1540`
        * Made ``get_prediction_vs_actual_data()`` a public method :pr:`1553`
        * Updated ``Woodwork`` version requirement to v0.0.7 :pr:`1560`
    * Documentation Changes
        * Added partial dependence methods to API reference :pr:`1537`
    * Testing Changes
        * Set ``n_jobs=1`` in most unit tests to reduce memory :pr:`1505`

.. warning::

    **Breaking Changes**
        * Updated minimal dependencies: ``numpy>=1.19.1``, ``pandas>=1.1.0``, ``scikit-learn>=0.23.1``, ``scikit-optimize>=0.8.1``
<<<<<<< HEAD
        * Updated ``AutoMLSearch.best_pipeline`` to return a trained pipeline. Pass in ``train_best_pipeline=False`` to AutoMLSearch in order to return an untrained pipeline.
=======
        * Pipeline component instances can no longer be iterated through using ``Pipeline.component_graph`` :pr:`1543`
>>>>>>> 3eb27b89



**v0.16.1 Dec. 1, 2020**
    * Enhancements
        * Pin woodwork version to v0.0.6 to avoid breaking changes :pr:`1484`
        * Updated ``Woodwork`` to >=0.0.5 in ``core-requirements.txt`` :pr:`1473`
        * Removed ``copy_dataframe`` parameter for ``Woodwork``, updated ``Woodwork`` to >=0.0.6 in ``core-requirements.txt`` :pr:`1478`
        * Updated ``detect_problem_type`` to use ``pandas.api.is_numeric_dtype`` :pr:`1476`
    * Changes
        * Changed ``make clean`` to delete coverage reports as a convenience for developers :pr:`1464`
    * Documentation Changes
        * Updated pipeline and component documentation and demos to use ``Woodwork`` :pr:`1466`
    * Testing Changes
        * Update dependency update checker to use everything from core and optional dependencies :pr:`1480`


**v0.16.0 Nov. 24, 2020**
    * Enhancements
        * Updated pipelines and ``make_pipeline`` to accept ``Woodwork`` inputs :pr:`1393`
        * Updated components to accept ``Woodwork`` inputs :pr:`1423`
        * Added ability to freeze hyperparameters for ``AutoMLSearch`` :pr:`1284`
        * Added ``Target Encoder`` into transformer components :pr:`1401`
        * Added callback for error handling in ``AutoMLSearch`` :pr:`1403`
        * Added the index id to the ``explain_predictions_best_worst`` output to help users identify which rows in their data are included :pr:`1365`
        * The top_k features displayed in ``explain_predictions_*`` functions are now determined by the magnitude of shap values as opposed to the ``top_k`` largest and smallest shap values. :pr:`1374`
        * Added a problem type for time series regression :pr:`1386`
        * Added a ``is_defined_for_problem_type`` method to ``ObjectiveBase`` :pr:`1386`
        * Added a ``random_state`` parameter to ``make_pipeline_from_components`` function :pr:`1411`
        * Added ``DelayedFeaturesTransformer`` :pr:`1396`
        * Added a ``TimeSeriesRegressionPipeline`` class :pr:`1418`
        * Removed ``core-requirements.txt`` from the package distribution :pr:`1429`
        * Updated data check messages to include a `"code"` and `"details"` fields :pr:`1451`, :pr:`1462`
        * Added a ``TimeSeriesSplit`` data splitter for time series problems :pr:`1441`
        * Added a ``problem_configuration`` parameter to AutoMLSearch :pr:`1457`
    * Fixes
        * Fixed ``IndexError`` raised in ``AutoMLSearch`` when ``ensembling = True`` but only one pipeline to iterate over :pr:`1397`
        * Fixed stacked ensemble input bug and LightGBM warning and bug in ``AutoMLSearch`` :pr:`1388`
        * Updated enum classes to show possible enum values as attributes :pr:`1391`
        * Updated calls to ``Woodwork``'s ``to_pandas()`` to ``to_series()`` and ``to_dataframe()`` :pr:`1428`
        * Fixed bug in OHE where column names were not guaranteed to be unique :pr:`1349`
        * Fixed bug with percent improvement of ``ExpVariance`` objective on data with highly skewed target :pr:`1467`
        * Fix SimpleImputer error which occurs when all features are bool type :pr:`1215`
    * Changes
        * Changed ``OutliersDataCheck`` to return the list of columns, rather than rows, that contain outliers :pr:`1377`
        * Simplified and cleaned output for Code Generation :pr:`1371`
        * Reverted changes from :pr:`1337` :pr:`1409`
        * Updated data checks to return dictionary of warnings and errors instead of a list :pr:`1448`
        * Updated ``AutoMLSearch`` to pass ``Woodwork`` data structures to every pipeline (instead of pandas DataFrames) :pr:`1450`
        * Update ``AutoMLSearch`` to default to ``max_batches=1`` instead of ``max_iterations=5`` :pr:`1452`
        * Updated _evaluate_pipelines to consolidate side effects :pr:`1410`
    * Documentation Changes
        * Added description of CLA to contributing guide, updated description of draft PRs :pr:`1402`
        * Updated documentation to include all data checks, ``DataChecks``, and usage of data checks in AutoML :pr:`1412`
        * Updated docstrings from ``np.array`` to ``np.ndarray`` :pr:`1417`
        * Added section on stacking ensembles in AutoMLSearch documentation :pr:`1425`
    * Testing Changes
        * Removed ``category_encoders`` from test-requirements.txt :pr:`1373`
        * Tweak codecov.io settings again to avoid flakes :pr:`1413`
        * Modified ``make lint`` to check notebook versions in the docs :pr:`1431`
        * Modified ``make lint-fix`` to standardize notebook versions in the docs :pr:`1431`
        * Use new version of pull request Github Action for dependency check (:pr:`1443`)
        * Reduced number of workers for tests to 4 :pr:`1447`

.. warning::

    **Breaking Changes**
        * The ``top_k`` and ``top_k_features`` parameters in ``explain_predictions_*`` functions now return ``k`` features as opposed to ``2 * k`` features :pr:`1374`
        * Renamed ``problem_type`` to ``problem_types`` in ``RegressionObjective``, ``BinaryClassificationObjective``, and ``MulticlassClassificationObjective`` :pr:`1319`
        * Data checks now return a dictionary of warnings and errors instead of a list :pr:`1448`



**v0.15.0 Oct. 29, 2020**
    * Enhancements
        * Added stacked ensemble component classes (``StackedEnsembleClassifier``, ``StackedEnsembleRegressor``) :pr:`1134`
        * Added stacked ensemble components to ``AutoMLSearch`` :pr:`1253`
        * Added ``DecisionTreeClassifier`` and ``DecisionTreeRegressor`` to AutoML :pr:`1255`
        * Added ``graph_prediction_vs_actual`` in ``model_understanding`` for regression problems :pr:`1252`
        * Added parameter to ``OneHotEncoder`` to enable filtering for features to encode for :pr:`1249`
        * Added percent-better-than-baseline for all objectives to automl.results :pr:`1244`
        * Added ``HighVarianceCVDataCheck`` and replaced synonymous warning in ``AutoMLSearch`` :pr:`1254`
        * Added `PCA Transformer` component for dimensionality reduction :pr:`1270`
        * Added ``generate_pipeline_code`` and ``generate_component_code`` to allow for code generation given a pipeline or component instance :pr:`1306`
        * Added ``PCA Transformer`` component for dimensionality reduction :pr:`1270`
        * Updated ``AutoMLSearch`` to support ``Woodwork`` data structures :pr:`1299`
        * Added cv_folds to ``ClassImbalanceDataCheck`` and added this check to ``DefaultDataChecks`` :pr:`1333`
        * Make ``max_batches`` argument to ``AutoMLSearch.search`` public :pr:`1320`
        * Added text support to automl search :pr:`1062`
        * Added ``_pipelines_per_batch`` as a private argument to ``AutoMLSearch`` :pr:`1355`
    * Fixes
        * Fixed ML performance issue with ordered datasets: always shuffle data in automl's default CV splits :pr:`1265`
        * Fixed broken ``evalml info`` CLI command :pr:`1293`
        * Fixed ``boosting type='rf'`` for LightGBM Classifier, as well as ``num_leaves`` error :pr:`1302`
        * Fixed bug in ``explain_predictions_best_worst`` where a custom index in the target variable would cause a ``ValueError`` :pr:`1318`
        * Added stacked ensemble estimators to to ``evalml.pipelines.__init__`` file :pr:`1326`
        * Fixed bug in OHE where calls to transform were not deterministic if ``top_n`` was less than the number of categories in a column :pr:`1324`
        * Fixed LightGBM warning messages during AutoMLSearch :pr:`1342`
        * Fix warnings thrown during AutoMLSearch in ``HighVarianceCVDataCheck`` :pr:`1346`
        * Fixed bug where TrainingValidationSplit would return invalid location indices for dataframes with a custom index :pr:`1348`
        * Fixed bug where the AutoMLSearch ``random_state`` was not being passed to the created pipelines :pr:`1321`
    * Changes
        * Allow ``add_to_rankings`` to be called before AutoMLSearch is called :pr:`1250`
        * Removed Graphviz from test-requirements to add to requirements.txt :pr:`1327`
        * Removed ``max_pipelines`` parameter from ``AutoMLSearch`` :pr:`1264`
        * Include editable installs in all install make targets :pr:`1335`
        * Made pip dependencies `featuretools` and `nlp_primitives` core dependencies :pr:`1062`
        * Removed `PartOfSpeechCount` from `TextFeaturizer` transform primitives :pr:`1062`
        * Added warning for ``partial_dependency`` when the feature includes null values :pr:`1352`
    * Documentation Changes
        * Fixed and updated code blocks in Release Notes :pr:`1243`
        * Added DecisionTree estimators to API Reference :pr:`1246`
        * Changed class inheritance display to flow vertically :pr:`1248`
        * Updated cost-benefit tutorial to use a holdout/test set :pr:`1159`
        * Added ``evalml info`` command to documentation :pr:`1293`
        * Miscellaneous doc updates :pr:`1269`
        * Removed conda pre-release testing from the release process document :pr:`1282`
        * Updates to contributing guide :pr:`1310`
        * Added Alteryx footer to docs with Twitter and Github link :pr:`1312`
        * Added documentation for evalml installation for Python 3.6 :pr:`1322`
        * Added documentation changes to make the API Docs easier to understand :pr:`1323`
        * Fixed documentation for ``feature_importance`` :pr:`1353`
        * Added tutorial for running `AutoML` with text data :pr:`1357`
        * Added documentation for woodwork integration with automl search :pr:`1361`
    * Testing Changes
        * Added tests for ``jupyter_check`` to handle IPython :pr:`1256`
        * Cleaned up ``make_pipeline`` tests to test for all estimators :pr:`1257`
        * Added a test to check conda build after merge to main :pr:`1247`
        * Removed code that was lacking codecov for ``__main__.py`` and unnecessary :pr:`1293`
        * Codecov: round coverage up instead of down :pr:`1334`
        * Add DockerHub credentials to CI testing environment :pr:`1356`
        * Add DockerHub credentials to conda testing environment :pr:`1363`

.. warning::

    **Breaking Changes**
        * Renamed ``LabelLeakageDataCheck`` to ``TargetLeakageDataCheck`` :pr:`1319`
        * ``max_pipelines`` parameter has been removed from ``AutoMLSearch``. Please use ``max_iterations`` instead. :pr:`1264`
        * ``AutoMLSearch.search()`` will now log a warning if the input is not a ``Woodwork`` data structure (``pandas``, ``numpy``) :pr:`1299`
        * Make ``max_batches`` argument to ``AutoMLSearch.search`` public :pr:`1320`
        * Removed unused argument `feature_types` from AutoMLSearch.search :pr:`1062`

**v0.14.1 Sep. 29, 2020**
    * Enhancements
        * Updated partial dependence methods to support calculating numeric columns in a dataset with non-numeric columns :pr:`1150`
        * Added ``get_feature_names`` on ``OneHotEncoder`` :pr:`1193`
        * Added ``detect_problem_type`` to ``problem_type/utils.py`` to automatically detect the problem type given targets :pr:`1194`
        * Added LightGBM to ``AutoMLSearch`` :pr:`1199`
        * Updated ``scikit-learn`` and ``scikit-optimize`` to use latest versions - 0.23.2 and 0.8.1 respectively :pr:`1141`
        * Added ``__str__`` and ``__repr__`` for pipelines and components :pr:`1218`
        * Included internal target check for both training and validation data in ``AutoMLSearch`` :pr:`1226`
        * Added ``ProblemTypes.all_problem_types`` helper to get list of supported problem types :pr:`1219`
        * Added ``DecisionTreeClassifier`` and ``DecisionTreeRegressor`` classes :pr:`1223`
        * Added ``ProblemTypes.all_problem_types`` helper to get list of supported problem types :pr:`1219`
        * ``DataChecks`` can now be parametrized by passing a list of ``DataCheck`` classes and a parameter dictionary :pr:`1167`
        * Added first CV fold score as validation score in ``AutoMLSearch.rankings`` :pr:`1221`
        * Updated ``flake8`` configuration to enable linting on ``__init__.py`` files :pr:`1234`
        * Refined ``make_pipeline_from_components`` implementation :pr:`1204`
    * Fixes
        * Updated GitHub URL after migration to Alteryx GitHub org :pr:`1207`
        * Changed Problem Type enum to be more similar to the string name :pr:`1208`
        * Wrapped call to scikit-learn's partial dependence method in a ``try``/``finally`` block :pr:`1232`
    * Changes
        * Added ``allow_writing_files`` as a named argument to CatBoost estimators. :pr:`1202`
        * Added ``solver`` and ``multi_class`` as named arguments to ``LogisticRegressionClassifier`` :pr:`1202`
        * Replaced pipeline's ``._transform`` method to evaluate all the preprocessing steps of a pipeline with ``.compute_estimator_features`` :pr:`1231`
        * Changed default large dataset train/test splitting behavior :pr:`1205`
    * Documentation Changes
        * Included description of how to access the component instances and features for pipeline user guide :pr:`1163`
        * Updated API docs to refer to target as "target" instead of "labels" for non-classification tasks and minor docs cleanup :pr:`1160`
        * Added Class Imbalance Data Check to ``api_reference.rst`` :pr:`1190` :pr:`1200`
        * Added pipeline properties to API reference :pr:`1209`
        * Clarified what the objective parameter in AutoML is used for in AutoML API reference and AutoML user guide :pr:`1222`
        * Updated API docs to include ``skopt.space.Categorical`` option for component hyperparameter range definition :pr:`1228`
        * Added install documentation for ``libomp`` in order to use LightGBM on Mac :pr:`1233`
        * Improved description of ``max_iterations`` in documentation :pr:`1212`
        * Removed unused code from sphinx conf :pr:`1235`
    * Testing Changes

.. warning::

    **Breaking Changes**
        * ``DefaultDataChecks`` now accepts a ``problem_type`` parameter that must be specified :pr:`1167`
        * Pipeline's ``._transform`` method to evaluate all the preprocessing steps of a pipeline has been replaced with ``.compute_estimator_features`` :pr:`1231`
        * ``get_objectives`` has been renamed to ``get_core_objectives``. This function will now return a list of valid objective instances :pr:`1230`


**v0.13.2 Sep. 17, 2020**
    * Enhancements
        * Added ``output_format`` field to explain predictions functions :pr:`1107`
        * Modified ``get_objective`` and ``get_objectives`` to be able to return any objective in ``evalml.objectives`` :pr:`1132`
        * Added a ``return_instance`` boolean parameter to ``get_objective`` :pr:`1132`
        * Added ``ClassImbalanceDataCheck`` to determine whether target imbalance falls below a given threshold :pr:`1135`
        * Added label encoder to LightGBM for binary classification :pr:`1152`
        * Added labels for the row index of confusion matrix :pr:`1154`
        * Added ``AutoMLSearch`` object as another parameter in search callbacks :pr:`1156`
        * Added the corresponding probability threshold for each point displayed in ``graph_roc_curve`` :pr:`1161`
        * Added ``__eq__`` for ``ComponentBase`` and ``PipelineBase`` :pr:`1178`
        * Added support for multiclass classification for ``roc_curve`` :pr:`1164`
        * Added ``categories`` accessor to ``OneHotEncoder`` for listing the categories associated with a feature :pr:`1182`
        * Added utility function to create pipeline instances from a list of component instances :pr:`1176`
    * Fixes
        * Fixed XGBoost column names for partial dependence methods :pr:`1104`
        * Removed dead code validating column type from ``TextFeaturizer`` :pr:`1122`
        * Fixed issue where ``Imputer`` cannot fit when there is None in a categorical or boolean column :pr:`1144`
        * ``OneHotEncoder`` preserves the custom index in the input data :pr:`1146`
        * Fixed representation for ``ModelFamily`` :pr:`1165`
        * Removed duplicate ``nbsphinx`` dependency in ``dev-requirements.txt`` :pr:`1168`
        * Users can now pass in any valid kwargs to all estimators :pr:`1157`
        * Remove broken accessor ``OneHotEncoder.get_feature_names`` and unneeded base class :pr:`1179`
        * Removed LightGBM Estimator from AutoML models :pr:`1186`
    * Changes
        * Pinned ``scikit-optimize`` version to 0.7.4 :pr:`1136`
        * Removed ``tqdm`` as a dependency :pr:`1177`
        * Added lightgbm version 3.0.0 to ``latest_dependency_versions.txt`` :pr:`1185`
        * Rename ``max_pipelines`` to ``max_iterations`` :pr:`1169`
    * Documentation Changes
        * Fixed API docs for ``AutoMLSearch`` ``add_result_callback`` :pr:`1113`
        * Added a step to our release process for pushing our latest version to conda-forge :pr:`1118`
        * Added warning for missing ipywidgets dependency for using ``PipelineSearchPlots`` on Jupyterlab :pr:`1145`
        * Updated ``README.md`` example to load demo dataset :pr:`1151`
        * Swapped mapping of breast cancer targets in ``model_understanding.ipynb`` :pr:`1170`
    * Testing Changes
        * Added test confirming ``TextFeaturizer`` never outputs null values :pr:`1122`
        * Changed Python version of ``Update Dependencies`` action to 3.8.x :pr:`1137`
        * Fixed release notes check-in test for ``Update Dependencies`` actions :pr:`1172`

.. warning::

    **Breaking Changes**
        * ``get_objective`` will now return a class definition rather than an instance by default :pr:`1132`
        * Deleted ``OPTIONS`` dictionary in ``evalml.objectives.utils.py`` :pr:`1132`
        * If specifying an objective by string, the string must now match the objective's name field, case-insensitive :pr:`1132`
        * Passing "Cost Benefit Matrix", "Fraud Cost", "Lead Scoring", "Mean Squared Log Error",
            "Recall", "Recall Macro", "Recall Micro", "Recall Weighted", or "Root Mean Squared Log Error" to ``AutoMLSearch`` will now result in a ``ValueError``
            rather than an ``ObjectiveNotFoundError`` :pr:`1132`
        * Search callbacks ``start_iteration_callback`` and ``add_results_callback`` have changed to include a copy of the AutoMLSearch object as a third parameter :pr:`1156`
        * Deleted ``OneHotEncoder.get_feature_names`` method which had been broken for a while, in favor of pipelines' ``input_feature_names`` :pr:`1179`
        * Deleted empty base class ``CategoricalEncoder`` which ``OneHotEncoder`` component was inheriting from :pr:`1176`
        * Results from ``roc_curve`` will now return as a list of dictionaries with each dictionary representing a class :pr:`1164`
        * ``max_pipelines`` now raises a ``DeprecationWarning`` and will be removed in the next release. ``max_iterations`` should be used instead. :pr:`1169`


**v0.13.1 Aug. 25, 2020**
    * Enhancements
        * Added Cost-Benefit Matrix objective for binary classification :pr:`1038`
        * Split ``fill_value`` into ``categorical_fill_value`` and ``numeric_fill_value`` for Imputer :pr:`1019`
        * Added ``explain_predictions`` and ``explain_predictions_best_worst`` for explaining multiple predictions with SHAP :pr:`1016`
        * Added new LSA component for text featurization :pr:`1022`
        * Added guide on installing with conda :pr:`1041`
        * Added a “cost-benefit curve” util method to graph cost-benefit matrix scores vs. binary classification thresholds :pr:`1081`
        * Standardized error when calling transform/predict before fit for pipelines :pr:`1048`
        * Added ``percent_better_than_baseline`` to AutoML search rankings and full rankings table :pr:`1050`
        * Added one-way partial dependence and partial dependence plots :pr:`1079`
        * Added "Feature Value" column to prediction explanation reports. :pr:`1064`
        * Added LightGBM classification estimator :pr:`1082`, :pr:`1114`
        * Added ``max_batches`` parameter to ``AutoMLSearch`` :pr:`1087`
    * Fixes
        * Updated ``TextFeaturizer`` component to no longer require an internet connection to run :pr:`1022`
        * Fixed non-deterministic element of ``TextFeaturizer`` transformations :pr:`1022`
        * Added a StandardScaler to all ElasticNet pipelines :pr:`1065`
        * Updated cost-benefit matrix to normalize score :pr:`1099`
        * Fixed logic in ``calculate_percent_difference`` so that it can handle negative values :pr:`1100`
    * Changes
        * Added ``needs_fitting`` property to ``ComponentBase`` :pr:`1044`
        * Updated references to data types to use datatype lists defined in ``evalml.utils.gen_utils`` :pr:`1039`
        * Remove maximum version limit for SciPy dependency :pr:`1051`
        * Moved ``all_components`` and other component importers into runtime methods :pr:`1045`
        * Consolidated graphing utility methods under ``evalml.utils.graph_utils`` :pr:`1060`
        * Made slight tweaks to how ``TextFeaturizer`` uses ``featuretools``, and did some refactoring of that and of LSA :pr:`1090`
        * Changed ``show_all_features`` parameter into ``importance_threshold``, which allows for thresholding feature importance :pr:`1097`, :pr:`1103`
    * Documentation Changes
        * Update ``setup.py`` URL to point to the github repo :pr:`1037`
        * Added tutorial for using the cost-benefit matrix objective :pr:`1088`
        * Updated ``model_understanding.ipynb`` to include documentation for using plotly on Jupyter Lab :pr:`1108`
    * Testing Changes
        * Refactor CircleCI tests to use matrix jobs (:pr:`1043`)
        * Added a test to check that all test directories are included in evalml package :pr:`1054`


.. warning::

    **Breaking Changes**
        * ``confusion_matrix`` and ``normalize_confusion_matrix`` have been moved to ``evalml.utils`` :pr:`1038`
        * All graph utility methods previously under ``evalml.pipelines.graph_utils`` have been moved to ``evalml.utils.graph_utils`` :pr:`1060`


**v0.12.2 Aug. 6, 2020**
    * Enhancements
        * Add save/load method to components :pr:`1023`
        * Expose pickle ``protocol`` as optional arg to save/load :pr:`1023`
        * Updated estimators used in AutoML to include ExtraTrees and ElasticNet estimators :pr:`1030`
    * Fixes
    * Changes
        * Removed ``DeprecationWarning`` for ``SimpleImputer`` :pr:`1018`
    * Documentation Changes
        * Add note about version numbers to release process docs :pr:`1034`
    * Testing Changes
        * Test files are now included in the evalml package :pr:`1029`


**v0.12.0 Aug. 3, 2020**
    * Enhancements
        * Added string and categorical targets support for binary and multiclass pipelines and check for numeric targets for ``DetectLabelLeakage`` data check :pr:`932`
        * Added clear exception for regression pipelines if target datatype is string or categorical :pr:`960`
        * Added target column names and class labels in ``predict`` and ``predict_proba`` output for pipelines :pr:`951`
        * Added ``_compute_shap_values`` and ``normalize_values`` to ``pipelines/explanations`` module :pr:`958`
        * Added ``explain_prediction`` feature which explains single predictions with SHAP :pr:`974`
        * Added Imputer to allow different imputation strategies for numerical and categorical dtypes :pr:`991`
        * Added support for configuring logfile path using env var, and don't create logger if there are filesystem errors :pr:`975`
        * Updated catboost estimators' default parameters and automl hyperparameter ranges to speed up fit time :pr:`998`
    * Fixes
        * Fixed ReadtheDocs warning failure regarding embedded gif :pr:`943`
        * Removed incorrect parameter passed to pipeline classes in ``_add_baseline_pipelines`` :pr:`941`
        * Added universal error for calling ``predict``, ``predict_proba``, ``transform``, and ``feature_importances`` before fitting :pr:`969`, :pr:`994`
        * Made ``TextFeaturizer`` component and pip dependencies ``featuretools`` and ``nlp_primitives`` optional :pr:`976`
        * Updated imputation strategy in automl to no longer limit impute strategy to ``most_frequent`` for all features if there are any categorical columns :pr:`991`
        * Fixed ``UnboundLocalError`` for ``cv_pipeline`` when automl search errors :pr:`996`
        * Fixed ``Imputer`` to reset dataframe index to preserve behavior expected from  ``SimpleImputer`` :pr:`1009`
    * Changes
        * Moved ``get_estimators`` to ``evalml.pipelines.components.utils`` :pr:`934`
        * Modified Pipelines to raise ``PipelineScoreError`` when they encounter an error during scoring :pr:`936`
        * Moved ``evalml.model_families.list_model_families`` to ``evalml.pipelines.components.allowed_model_families`` :pr:`959`
        * Renamed ``DateTimeFeaturization`` to ``DateTimeFeaturizer`` :pr:`977`
        * Added check to stop search and raise an error if all pipelines in a batch return NaN scores :pr:`1015`
    * Documentation Changes
        * Updated ``README.md`` :pr:`963`
        * Reworded message when errors are returned from data checks in search :pr:`982`
        * Added section on understanding model predictions with ``explain_prediction`` to User Guide :pr:`981`
        * Added a section to the user guide and api reference about how XGBoost and CatBoost are not fully supported. :pr:`992`
        * Added custom components section in user guide :pr:`993`
        * Updated FAQ section formatting :pr:`997`
        * Updated release process documentation :pr:`1003`
    * Testing Changes
        * Moved ``predict_proba`` and ``predict`` tests regarding string / categorical targets to ``test_pipelines.py`` :pr:`972`
        * Fixed dependency update bot by updating python version to 3.7 to avoid frequent github version updates :pr:`1002`


.. warning::

    **Breaking Changes**
        * ``get_estimators`` has been moved to ``evalml.pipelines.components.utils`` (previously was under ``evalml.pipelines.utils``) :pr:`934`
        * Removed the ``raise_errors`` flag in AutoML search. All errors during pipeline evaluation will be caught and logged. :pr:`936`
        * ``evalml.model_families.list_model_families`` has been moved to ``evalml.pipelines.components.allowed_model_families`` :pr:`959`
        * ``TextFeaturizer``: the ``featuretools`` and ``nlp_primitives`` packages must be installed after installing evalml in order to use this component :pr:`976`
        * Renamed ``DateTimeFeaturization`` to ``DateTimeFeaturizer`` :pr:`977`


**v0.11.2 July 16, 2020**
    * Enhancements
        * Added ``NoVarianceDataCheck`` to ``DefaultDataChecks`` :pr:`893`
        * Added text processing and featurization component ``TextFeaturizer`` :pr:`913`, :pr:`924`
        * Added additional checks to ``InvalidTargetDataCheck`` to handle invalid target data types :pr:`929`
        * ``AutoMLSearch`` will now handle ``KeyboardInterrupt`` and prompt user for confirmation :pr:`915`
    * Fixes
        * Makes automl results a read-only property :pr:`919`
    * Changes
        * Deleted static pipelines and refactored tests involving static pipelines, removed ``all_pipelines()`` and ``get_pipelines()`` :pr:`904`
        * Moved ``list_model_families`` to ``evalml.model_family.utils`` :pr:`903`
        * Updated ``all_pipelines``, ``all_estimators``, ``all_components`` to use the same mechanism for dynamically generating their elements :pr:`898`
        * Rename ``master`` branch to ``main`` :pr:`918`
        * Add pypi release github action :pr:`923`
        * Updated ``AutoMLSearch.search`` stdout output and logging and removed tqdm progress bar :pr:`921`
        * Moved automl config checks previously in ``search()`` to init :pr:`933`
    * Documentation Changes
        * Reorganized and rewrote documentation :pr:`937`
        * Updated to use pydata sphinx theme :pr:`937`
        * Updated docs to use ``release_notes`` instead of ``changelog`` :pr:`942`
    * Testing Changes
        * Cleaned up fixture names and usages in tests :pr:`895`


.. warning::

    **Breaking Changes**
        * ``list_model_families`` has been moved to ``evalml.model_family.utils`` (previously was under ``evalml.pipelines.utils``) :pr:`903`
        * ``get_estimators`` has been moved to ``evalml.pipelines.components.utils`` (previously was under ``evalml.pipelines.utils``) :pr:`934`
        * Static pipeline definitions have been removed, but similar pipelines can still be constructed via creating an instance of ``PipelineBase`` :pr:`904`
        * ``all_pipelines()`` and ``get_pipelines()`` utility methods have been removed :pr:`904`


**v0.11.0 June 30, 2020**
    * Enhancements
        * Added multiclass support for ROC curve graphing :pr:`832`
        * Added preprocessing component to drop features whose percentage of NaN values exceeds a specified threshold :pr:`834`
        * Added data check to check for problematic target labels :pr:`814`
        * Added PerColumnImputer that allows imputation strategies per column :pr:`824`
        * Added transformer to drop specific columns :pr:`827`
        * Added support for ``categories``, ``handle_error``, and ``drop`` parameters in ``OneHotEncoder`` :pr:`830` :pr:`897`
        * Added preprocessing component to handle DateTime columns featurization :pr:`838`
        * Added ability to clone pipelines and components :pr:`842`
        * Define getter method for component ``parameters`` :pr:`847`
        * Added utility methods to calculate and graph permutation importances :pr:`860`, :pr:`880`
        * Added new utility functions necessary for generating dynamic preprocessing pipelines :pr:`852`
        * Added kwargs to all components :pr:`863`
        * Updated ``AutoSearchBase`` to use dynamically generated preprocessing pipelines :pr:`870`
        * Added SelectColumns transformer :pr:`873`
        * Added ability to evaluate additional pipelines for automl search :pr:`874`
        * Added ``default_parameters`` class property to components and pipelines :pr:`879`
        * Added better support for disabling data checks in automl search :pr:`892`
        * Added ability to save and load AutoML objects to file :pr:`888`
        * Updated ``AutoSearchBase.get_pipelines`` to return an untrained pipeline instance :pr:`876`
        * Saved learned binary classification thresholds in automl results cv data dict :pr:`876`
    * Fixes
        * Fixed bug where SimpleImputer cannot handle dropped columns :pr:`846`
        * Fixed bug where PerColumnImputer cannot handle dropped columns :pr:`855`
        * Enforce requirement that builtin components save all inputted values in their parameters dict :pr:`847`
        * Don't list base classes in ``all_components`` output :pr:`847`
        * Standardize all components to output pandas data structures, and accept either pandas or numpy :pr:`853`
        * Fixed rankings and full_rankings error when search has not been run :pr:`894`
    * Changes
        * Update ``all_pipelines`` and ``all_components`` to try initializing pipelines/components, and on failure exclude them :pr:`849`
        * Refactor ``handle_components`` to ``handle_components_class``, standardize to ``ComponentBase`` subclass instead of instance :pr:`850`
        * Refactor "blacklist"/"whitelist" to "allow"/"exclude" lists :pr:`854`
        * Replaced ``AutoClassificationSearch`` and ``AutoRegressionSearch`` with ``AutoMLSearch`` :pr:`871`
        * Renamed feature_importances and permutation_importances methods to use singular names (feature_importance and permutation_importance) :pr:`883`
        * Updated ``automl`` default data splitter to train/validation split for large datasets :pr:`877`
        * Added open source license, update some repo metadata :pr:`887`
        * Removed dead code in ``_get_preprocessing_components`` :pr:`896`
    * Documentation Changes
        * Fix some typos and update the EvalML logo :pr:`872`
    * Testing Changes
        * Update the changelog check job to expect the new branching pattern for the deps update bot :pr:`836`
        * Check that all components output pandas datastructures, and can accept either pandas or numpy :pr:`853`
        * Replaced ``AutoClassificationSearch`` and ``AutoRegressionSearch`` with ``AutoMLSearch`` :pr:`871`


.. warning::

    **Breaking Changes**
        * Pipelines' static ``component_graph`` field must contain either ``ComponentBase`` subclasses or ``str``, instead of ``ComponentBase`` subclass instances :pr:`850`
        * Rename ``handle_component`` to ``handle_component_class``. Now standardizes to ``ComponentBase`` subclasses instead of ``ComponentBase`` subclass instances :pr:`850`
        * Renamed automl's ``cv`` argument to ``data_split`` :pr:`877`
        * Pipelines' and classifiers' ``feature_importances`` is renamed ``feature_importance``, ``graph_feature_importances`` is renamed ``graph_feature_importance`` :pr:`883`
        * Passing ``data_checks=None`` to automl search will not perform any data checks as opposed to default checks. :pr:`892`
        * Pipelines to search for in AutoML are now determined automatically, rather than using the statically-defined pipeline classes. :pr:`870`
        * Updated ``AutoSearchBase.get_pipelines`` to return an untrained pipeline instance, instead of one which happened to be trained on the final cross-validation fold :pr:`876`


**v0.10.0 May 29, 2020**
    * Enhancements
        * Added baseline models for classification and regression, add functionality to calculate baseline models before searching in AutoML :pr:`746`
        * Port over highly-null guardrail as a data check and define ``DefaultDataChecks`` and ``DisableDataChecks`` classes :pr:`745`
        * Update ``Tuner`` classes to work directly with pipeline parameters dicts instead of flat parameter lists :pr:`779`
        * Add Elastic Net as a pipeline option :pr:`812`
        * Added new Pipeline option ``ExtraTrees`` :pr:`790`
        * Added precicion-recall curve metrics and plot for binary classification problems in ``evalml.pipeline.graph_utils`` :pr:`794`
        * Update the default automl algorithm to search in batches, starting with default parameters for each pipeline and iterating from there :pr:`793`
        * Added ``AutoMLAlgorithm`` class and ``IterativeAlgorithm`` impl, separated from ``AutoSearchBase`` :pr:`793`
    * Fixes
        * Update pipeline ``score`` to return ``nan`` score for any objective which throws an exception during scoring :pr:`787`
        * Fixed bug introduced in :pr:`787` where binary classification metrics requiring predicted probabilities error in scoring :pr:`798`
        * CatBoost and XGBoost classifiers and regressors can no longer have a learning rate of 0 :pr:`795`
    * Changes
        * Cleanup pipeline ``score`` code, and cleanup codecov :pr:`711`
        * Remove ``pass`` for abstract methods for codecov :pr:`730`
        * Added __str__ for AutoSearch object :pr:`675`
        * Add util methods to graph ROC and confusion matrix :pr:`720`
        * Refactor ``AutoBase`` to ``AutoSearchBase`` :pr:`758`
        * Updated AutoBase with ``data_checks`` parameter, removed previous ``detect_label_leakage`` parameter, and added functionality to run data checks before search in AutoML :pr:`765`
        * Updated our logger to use Python's logging utils :pr:`763`
        * Refactor most of ``AutoSearchBase._do_iteration`` impl into ``AutoSearchBase._evaluate`` :pr:`762`
        * Port over all guardrails to use the new DataCheck API :pr:`789`
        * Expanded ``import_or_raise`` to catch all exceptions :pr:`759`
        * Adds RMSE, MSLE, RMSLE as standard metrics :pr:`788`
        * Don't allow ``Recall`` to be used as an objective for AutoML :pr:`784`
        * Removed feature selection from pipelines :pr:`819`
        * Update default estimator parameters to make automl search faster and more accurate :pr:`793`
    * Documentation Changes
        * Add instructions to freeze ``master`` on ``release.md`` :pr:`726`
        * Update release instructions with more details :pr:`727` :pr:`733`
        * Add objective base classes to API reference :pr:`736`
        * Fix components API to match other modules :pr:`747`
    * Testing Changes
        * Delete codecov yml, use codecov.io's default :pr:`732`
        * Added unit tests for fraud cost, lead scoring, and standard metric objectives :pr:`741`
        * Update codecov client :pr:`782`
        * Updated AutoBase __str__ test to include no parameters case :pr:`783`
        * Added unit tests for ``ExtraTrees`` pipeline :pr:`790`
        * If codecov fails to upload, fail build :pr:`810`
        * Updated Python version of dependency action :pr:`816`
        * Update the dependency update bot to use a suffix when creating branches :pr:`817`

.. warning::

    **Breaking Changes**
        * The ``detect_label_leakage`` parameter for AutoML classes has been removed and replaced by a ``data_checks`` parameter :pr:`765`
        * Moved ROC and confusion matrix methods from ``evalml.pipeline.plot_utils`` to ``evalml.pipeline.graph_utils`` :pr:`720`
        * ``Tuner`` classes require a pipeline hyperparameter range dict as an init arg instead of a space definition :pr:`779`
        * ``Tuner.propose`` and ``Tuner.add`` work directly with pipeline parameters dicts instead of flat parameter lists :pr:`779`
        * ``PipelineBase.hyperparameters`` and ``custom_hyperparameters`` use pipeline parameters dict format instead of being represented as a flat list :pr:`779`
        * All guardrail functions previously under ``evalml.guardrails.utils`` will be removed and replaced by data checks :pr:`789`
        * ``Recall`` disallowed as an objective for AutoML :pr:`784`
        * ``AutoSearchBase`` parameter ``tuner`` has been renamed to ``tuner_class`` :pr:`793`
        * ``AutoSearchBase`` parameter ``possible_pipelines`` and ``possible_model_families`` have been renamed to ``allowed_pipelines`` and ``allowed_model_families`` :pr:`793`


**v0.9.0 Apr. 27, 2020**
    * Enhancements
        * Added ``Accuracy`` as an standard objective :pr:`624`
        * Added verbose parameter to load_fraud :pr:`560`
        * Added Balanced Accuracy metric for binary, multiclass :pr:`612` :pr:`661`
        * Added XGBoost regressor and XGBoost regression pipeline :pr:`666`
        * Added ``Accuracy`` metric for multiclass :pr:`672`
        * Added objective name in ``AutoBase.describe_pipeline`` :pr:`686`
        * Added ``DataCheck`` and ``DataChecks``, ``Message`` classes and relevant subclasses :pr:`739`
    * Fixes
        * Removed direct access to ``cls.component_graph`` :pr:`595`
        * Add testing files to .gitignore :pr:`625`
        * Remove circular dependencies from ``Makefile`` :pr:`637`
        * Add error case for ``normalize_confusion_matrix()`` :pr:`640`
        * Fixed ``XGBoostClassifier`` and ``XGBoostRegressor`` bug with feature names that contain [, ], or < :pr:`659`
        * Update ``make_pipeline_graph`` to not accidentally create empty file when testing if path is valid :pr:`649`
        * Fix pip installation warning about docsutils version, from boto dependency :pr:`664`
        * Removed zero division warning for F1/precision/recall metrics :pr:`671`
        * Fixed ``summary`` for pipelines without estimators :pr:`707`
    * Changes
        * Updated default objective for binary/multiclass classification to log loss :pr:`613`
        * Created classification and regression pipeline subclasses and removed objective as an attribute of pipeline classes :pr:`405`
        * Changed the output of ``score`` to return one dictionary :pr:`429`
        * Created binary and multiclass objective subclasses :pr:`504`
        * Updated objectives API :pr:`445`
        * Removed call to ``get_plot_data`` from AutoML :pr:`615`
        * Set ``raise_error`` to default to True for AutoML classes :pr:`638`
        * Remove unnecessary "u" prefixes on some unicode strings :pr:`641`
        * Changed one-hot encoder to return uint8 dtypes instead of ints :pr:`653`
        * Pipeline ``_name`` field changed to ``custom_name`` :pr:`650`
        * Removed ``graphs.py`` and moved methods into ``PipelineBase`` :pr:`657`, :pr:`665`
        * Remove s3fs as a dev dependency :pr:`664`
        * Changed requirements-parser to be a core dependency :pr:`673`
        * Replace ``supported_problem_types`` field on pipelines with ``problem_type`` attribute on base classes :pr:`678`
        * Changed AutoML to only show best results for a given pipeline template in ``rankings``, added ``full_rankings`` property to show all :pr:`682`
        * Update ``ModelFamily`` values: don't list xgboost/catboost as classifiers now that we have regression pipelines for them :pr:`677`
        * Changed AutoML's ``describe_pipeline`` to get problem type from pipeline instead :pr:`685`
        * Standardize ``import_or_raise`` error messages :pr:`683`
        * Updated argument order of objectives to align with sklearn's :pr:`698`
        * Renamed ``pipeline.feature_importance_graph`` to ``pipeline.graph_feature_importances`` :pr:`700`
        * Moved ROC and confusion matrix methods to ``evalml.pipelines.plot_utils`` :pr:`704`
        * Renamed ``MultiClassificationObjective`` to ``MulticlassClassificationObjective``, to align with pipeline naming scheme :pr:`715`
    * Documentation Changes
        * Fixed some sphinx warnings :pr:`593`
        * Fixed docstring for ``AutoClassificationSearch`` with correct command :pr:`599`
        * Limit readthedocs formats to pdf, not htmlzip and epub :pr:`594` :pr:`600`
        * Clean up objectives API documentation :pr:`605`
        * Fixed function on Exploring search results page :pr:`604`
        * Update release process doc :pr:`567`
        * ``AutoClassificationSearch`` and ``AutoRegressionSearch`` show inherited methods in API reference :pr:`651`
        * Fixed improperly formatted code in breaking changes for changelog :pr:`655`
        * Added configuration to treat Sphinx warnings as errors :pr:`660`
        * Removed separate plotting section for pipelines in API reference :pr:`657`, :pr:`665`
        * Have leads example notebook load S3 files using https, so we can delete s3fs dev dependency :pr:`664`
        * Categorized components in API reference and added descriptions for each category :pr:`663`
        * Fixed Sphinx warnings about ``BalancedAccuracy`` objective :pr:`669`
        * Updated API reference to include missing components and clean up pipeline docstrings :pr:`689`
        * Reorganize API ref, and clarify pipeline sub-titles :pr:`688`
        * Add and update preprocessing utils in API reference :pr:`687`
        * Added inheritance diagrams to API reference :pr:`695`
        * Documented which default objective AutoML optimizes for :pr:`699`
        * Create seperate install page :pr:`701`
        * Include more utils in API ref, like ``import_or_raise`` :pr:`704`
        * Add more color to pipeline documentation :pr:`705`
    * Testing Changes
        * Matched install commands of ``check_latest_dependencies`` test and it's GitHub action :pr:`578`
        * Added Github app to auto assign PR author as assignee :pr:`477`
        * Removed unneeded conda installation of xgboost in windows checkin tests :pr:`618`
        * Update graph tests to always use tmpfile dir :pr:`649`
        * Changelog checkin test workaround for release PRs: If 'future release' section is empty of PR refs, pass check :pr:`658`
        * Add changelog checkin test exception for ``dep-update`` branch :pr:`723`

.. warning::

    **Breaking Changes**

    * Pipelines will now no longer take an objective parameter during instantiation, and will no longer have an objective attribute.
    * ``fit()`` and ``predict()`` now use an optional ``objective`` parameter, which is only used in binary classification pipelines to fit for a specific objective.
    * ``score()`` will now use a required ``objectives`` parameter that is used to determine all the objectives to score on. This differs from the previous behavior, where the pipeline's objective was scored on regardless.
    * ``score()`` will now return one dictionary of all objective scores.
    * ``ROC`` and ``ConfusionMatrix`` plot methods via ``Auto(*).plot`` have been removed by :pr:`615` and are replaced by ``roc_curve`` and ``confusion_matrix`` in ``evamlm.pipelines.plot_utils`` in :pr:`704`
    * ``normalize_confusion_matrix`` has been moved to ``evalml.pipelines.plot_utils`` :pr:`704`
    * Pipelines ``_name`` field changed to ``custom_name``
    * Pipelines ``supported_problem_types`` field is removed because it is no longer necessary :pr:`678`
    * Updated argument order of objectives' ``objective_function`` to align with sklearn :pr:`698`
    * ``pipeline.feature_importance_graph`` has been renamed to ``pipeline.graph_feature_importances`` in :pr:`700`
    * Removed unsupported ``MSLE`` objective :pr:`704`


**v0.8.0 Apr. 1, 2020**
    * Enhancements
        * Add normalization option and information to confusion matrix :pr:`484`
        * Add util function to drop rows with NaN values :pr:`487`
        * Renamed ``PipelineBase.name`` as ``PipelineBase.summary`` and redefined ``PipelineBase.name`` as class property :pr:`491`
        * Added access to parameters in Pipelines with ``PipelineBase.parameters`` (used to be return of ``PipelineBase.describe``) :pr:`501`
        * Added ``fill_value`` parameter for ``SimpleImputer`` :pr:`509`
        * Added functionality to override component hyperparameters and made pipelines take hyperparemeters from components :pr:`516`
        * Allow ``numpy.random.RandomState`` for random_state parameters :pr:`556`
    * Fixes
        * Removed unused dependency ``matplotlib``, and move ``category_encoders`` to test reqs :pr:`572`
    * Changes
        * Undo version cap in XGBoost placed in :pr:`402` and allowed all released of XGBoost :pr:`407`
        * Support pandas 1.0.0 :pr:`486`
        * Made all references to the logger static :pr:`503`
        * Refactored ``model_type`` parameter for components and pipelines to ``model_family`` :pr:`507`
        * Refactored ``problem_types`` for pipelines and components into ``supported_problem_types`` :pr:`515`
        * Moved ``pipelines/utils.save_pipeline`` and ``pipelines/utils.load_pipeline`` to ``PipelineBase.save`` and ``PipelineBase.load`` :pr:`526`
        * Limit number of categories encoded by ``OneHotEncoder`` :pr:`517`
    * Documentation Changes
        * Updated API reference to remove ``PipelinePlot`` and added moved ``PipelineBase`` plotting methods :pr:`483`
        * Add code style and github issue guides :pr:`463` :pr:`512`
        * Updated API reference for to surface class variables for pipelines and components :pr:`537`
        * Fixed README documentation link :pr:`535`
        * Unhid PR references in changelog :pr:`656`
    * Testing Changes
        * Added automated dependency check PR :pr:`482`, :pr:`505`
        * Updated automated dependency check comment :pr:`497`
        * Have build_docs job use python executor, so that env vars are set properly :pr:`547`
        * Added simple test to make sure ``OneHotEncoder``'s top_n works with large number of categories :pr:`552`
        * Run windows unit tests on PRs :pr:`557`


.. warning::

    **Breaking Changes**

    * ``AutoClassificationSearch`` and ``AutoRegressionSearch``'s ``model_types`` parameter has been refactored into ``allowed_model_families``
    * ``ModelTypes`` enum has been changed to ``ModelFamily``
    * Components and Pipelines now have a ``model_family`` field instead of ``model_type``
    * ``get_pipelines`` utility function now accepts ``model_families`` as an argument instead of ``model_types``
    * ``PipelineBase.name`` no longer returns structure of pipeline and has been replaced by ``PipelineBase.summary``
    * ``PipelineBase.problem_types`` and ``Estimator.problem_types`` has been renamed to ``supported_problem_types``
    * ``pipelines/utils.save_pipeline`` and ``pipelines/utils.load_pipeline`` moved to ``PipelineBase.save`` and ``PipelineBase.load``


**v0.7.0 Mar. 9, 2020**
    * Enhancements
        * Added emacs buffers to .gitignore :pr:`350`
        * Add CatBoost (gradient-boosted trees) classification and regression components and pipelines :pr:`247`
        * Added Tuner abstract base class :pr:`351`
        * Added ``n_jobs`` as parameter for ``AutoClassificationSearch`` and ``AutoRegressionSearch`` :pr:`403`
        * Changed colors of confusion matrix to shades of blue and updated axis order to match scikit-learn's :pr:`426`
        * Added ``PipelineBase`` ``.graph`` and ``.feature_importance_graph`` methods, moved from previous location :pr:`423`
        * Added support for python 3.8 :pr:`462`
    * Fixes
        * Fixed ROC and confusion matrix plots not being calculated if user passed own additional_objectives :pr:`276`
        * Fixed ReadtheDocs ``FileNotFoundError`` exception for fraud dataset :pr:`439`
    * Changes
        * Added ``n_estimators`` as a tunable parameter for XGBoost :pr:`307`
        * Remove unused parameter ``ObjectiveBase.fit_needs_proba`` :pr:`320`
        * Remove extraneous parameter ``component_type`` from all components :pr:`361`
        * Remove unused ``rankings.csv`` file :pr:`397`
        * Downloaded demo and test datasets so unit tests can run offline :pr:`408`
        * Remove ``_needs_fitting`` attribute from Components :pr:`398`
        * Changed plot.feature_importance to show only non-zero feature importances by default, added optional parameter to show all :pr:`413`
        * Refactored ``PipelineBase`` to take in parameter dictionary and moved pipeline metadata to class attribute :pr:`421`
        * Dropped support for Python 3.5 :pr:`438`
        * Removed unused ``apply.py`` file :pr:`449`
        * Clean up ``requirements.txt`` to remove unused deps :pr:`451`
        * Support installation without all required dependencies :pr:`459`
    * Documentation Changes
        * Update release.md with instructions to release to internal license key :pr:`354`
    * Testing Changes
        * Added tests for utils (and moved current utils to gen_utils) :pr:`297`
        * Moved XGBoost install into it's own separate step on Windows using Conda :pr:`313`
        * Rewind pandas version to before 1.0.0, to diagnose test failures for that version :pr:`325`
        * Added dependency update checkin test :pr:`324`
        * Rewind XGBoost version to before 1.0.0 to diagnose test failures for that version :pr:`402`
        * Update dependency check to use a whitelist :pr:`417`
        * Update unit test jobs to not install dev deps :pr:`455`

.. warning::

    **Breaking Changes**

    * Python 3.5 will not be actively supported.

**v0.6.0 Dec. 16, 2019**
    * Enhancements
        * Added ability to create a plot of feature importances :pr:`133`
        * Add early stopping to AutoML using patience and tolerance parameters :pr:`241`
        * Added ROC and confusion matrix metrics and plot for classification problems and introduce PipelineSearchPlots class :pr:`242`
        * Enhanced AutoML results with search order :pr:`260`
        * Added utility function to show system and environment information :pr:`300`
    * Fixes
        * Lower botocore requirement :pr:`235`
        * Fixed decision_function calculation for ``FraudCost`` objective :pr:`254`
        * Fixed return value of ``Recall`` metrics :pr:`264`
        * Components return ``self`` on fit :pr:`289`
    * Changes
        * Renamed automl classes to ``AutoRegressionSearch`` and ``AutoClassificationSearch`` :pr:`287`
        * Updating demo datasets to retain column names :pr:`223`
        * Moving pipeline visualization to ``PipelinePlot`` class :pr:`228`
        * Standarizing inputs as ``pd.Dataframe`` / ``pd.Series`` :pr:`130`
        * Enforcing that pipelines must have an estimator as last component :pr:`277`
        * Added ``ipywidgets`` as a dependency in ``requirements.txt`` :pr:`278`
        * Added Random and Grid Search Tuners :pr:`240`
    * Documentation Changes
        * Adding class properties to API reference :pr:`244`
        * Fix and filter FutureWarnings from scikit-learn :pr:`249`, :pr:`257`
        * Adding Linear Regression to API reference and cleaning up some Sphinx warnings :pr:`227`
    * Testing Changes
        * Added support for testing on Windows with CircleCI :pr:`226`
        * Added support for doctests :pr:`233`

.. warning::

    **Breaking Changes**

    * The ``fit()`` method for ``AutoClassifier`` and ``AutoRegressor`` has been renamed to ``search()``.
    * ``AutoClassifier`` has been renamed to ``AutoClassificationSearch``
    * ``AutoRegressor`` has been renamed to ``AutoRegressionSearch``
    * ``AutoClassificationSearch.results`` and ``AutoRegressionSearch.results`` now is a dictionary with ``pipeline_results`` and ``search_order`` keys. ``pipeline_results`` can be used to access a dictionary that is identical to the old ``.results`` dictionary. Whereas, ``search_order`` returns a list of the search order in terms of ``pipeline_id``.
    * Pipelines now require an estimator as the last component in ``component_list``. Slicing pipelines now throws an ``NotImplementedError`` to avoid returning pipelines without an estimator.

**v0.5.2 Nov. 18, 2019**
    * Enhancements
        * Adding basic pipeline structure visualization :pr:`211`
    * Documentation Changes
        * Added notebooks to build process :pr:`212`

**v0.5.1 Nov. 15, 2019**
    * Enhancements
        * Added basic outlier detection guardrail :pr:`151`
        * Added basic ID column guardrail :pr:`135`
        * Added support for unlimited pipelines with a ``max_time`` limit :pr:`70`
        * Updated .readthedocs.yaml to successfully build :pr:`188`
    * Fixes
        * Removed MSLE from default additional objectives :pr:`203`
        * Fixed ``random_state`` passed in pipelines :pr:`204`
        * Fixed slow down in RFRegressor :pr:`206`
    * Changes
        * Pulled information for describe_pipeline from pipeline's new describe method :pr:`190`
        * Refactored pipelines :pr:`108`
        * Removed guardrails from Auto(*) :pr:`202`, :pr:`208`
    * Documentation Changes
        * Updated documentation to show ``max_time`` enhancements :pr:`189`
        * Updated release instructions for RTD :pr:`193`
        * Added notebooks to build process :pr:`212`
        * Added contributing instructions :pr:`213`
        * Added new content :pr:`222`

**v0.5.0 Oct. 29, 2019**
    * Enhancements
        * Added basic one hot encoding :pr:`73`
        * Use enums for model_type :pr:`110`
        * Support for splitting regression datasets :pr:`112`
        * Auto-infer multiclass classification :pr:`99`
        * Added support for other units in ``max_time`` :pr:`125`
        * Detect highly null columns :pr:`121`
        * Added additional regression objectives :pr:`100`
        * Show an interactive iteration vs. score plot when using fit() :pr:`134`
    * Fixes
        * Reordered ``describe_pipeline`` :pr:`94`
        * Added type check for ``model_type`` :pr:`109`
        * Fixed ``s`` units when setting string ``max_time`` :pr:`132`
        * Fix objectives not appearing in API documentation :pr:`150`
    * Changes
        * Reorganized tests :pr:`93`
        * Moved logging to its own module :pr:`119`
        * Show progress bar history :pr:`111`
        * Using ``cloudpickle`` instead of pickle to allow unloading of custom objectives :pr:`113`
        * Removed render.py :pr:`154`
    * Documentation Changes
        * Update release instructions :pr:`140`
        * Include additional_objectives parameter :pr:`124`
        * Added Changelog :pr:`136`
    * Testing Changes
        * Code coverage :pr:`90`
        * Added CircleCI tests for other Python versions :pr:`104`
        * Added doc notebooks as tests :pr:`139`
        * Test metadata for CircleCI and 2 core parallelism :pr:`137`

**v0.4.1 Sep. 16, 2019**
    * Enhancements
        * Added AutoML for classification and regressor using Autobase and Skopt :pr:`7` :pr:`9`
        * Implemented standard classification and regression metrics :pr:`7`
        * Added logistic regression, random forest, and XGBoost pipelines :pr:`7`
        * Implemented support for custom objectives :pr:`15`
        * Feature importance for pipelines :pr:`18`
        * Serialization for pipelines :pr:`19`
        * Allow fitting on objectives for optimal threshold :pr:`27`
        * Added detect label leakage :pr:`31`
        * Implemented callbacks :pr:`42`
        * Allow for multiclass classification :pr:`21`
        * Added support for additional objectives :pr:`79`
    * Fixes
        * Fixed feature selection in pipelines :pr:`13`
        * Made ``random_seed`` usage consistent :pr:`45`
    * Documentation Changes
        * Documentation Changes
        * Added docstrings :pr:`6`
        * Created notebooks for docs :pr:`6`
        * Initialized readthedocs EvalML :pr:`6`
        * Added favicon :pr:`38`
    * Testing Changes
        * Added testing for loading data :pr:`39`

**v0.2.0 Aug. 13, 2019**
    * Enhancements
        * Created fraud detection objective :pr:`4`

**v0.1.0 July. 31, 2019**
    * *First Release*
    * Enhancements
        * Added lead scoring objecitve :pr:`1`
        * Added basic classifier :pr:`1`
    * Documentation Changes
        * Initialized Sphinx for docs :pr:`1`<|MERGE_RESOLUTION|>--- conflicted
+++ resolved
@@ -45,11 +45,8 @@
 
     **Breaking Changes**
         * Updated minimal dependencies: ``numpy>=1.19.1``, ``pandas>=1.1.0``, ``scikit-learn>=0.23.1``, ``scikit-optimize>=0.8.1``
-<<<<<<< HEAD
         * Updated ``AutoMLSearch.best_pipeline`` to return a trained pipeline. Pass in ``train_best_pipeline=False`` to AutoMLSearch in order to return an untrained pipeline.
-=======
         * Pipeline component instances can no longer be iterated through using ``Pipeline.component_graph`` :pr:`1543`
->>>>>>> 3eb27b89
 
 
 
