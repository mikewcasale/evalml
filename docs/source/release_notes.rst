--- conflicted
+++ resolved
@@ -22,11 +22,8 @@
         * Fixed bug in ``explain_predictions_best_worst`` where a custom index in the target variable would cause a ``ValueError`` :pr:`1318`
         * Added stacked ensemble estimators to to ``evalml.pipelines.__init__`` file :pr:`1326`
         * Fixed bug in OHE where calls to transform were not deterministic if ``top_n`` was less than the number of categories in a column :pr:`1324`
-<<<<<<< HEAD
         * Fixed LightGBM warning messages during AutoMLSearch :pr:`1342`
-=======
         * Fix warnings thrown during AutoMLSearch in ``HighVarianceCVDataCheck`` :pr:`1346`
->>>>>>> 397d7346
     * Changes
         * Allow ``add_to_rankings`` to be called before AutoMLSearch is called :pr:`1250`
         * Removed Graphviz from test-requirements to add to requirements.txt :pr:`1327`
