--- conflicted
+++ resolved
@@ -15,7 +15,7 @@
     MissingComponentError
 )
 from evalml.utils import get_logger
-
+from evalml.utils.woodwork_utils import _convert_woodwork_types_wrapper, infer_feature_types
 logger = get_logger(__file__)
 
 
@@ -160,7 +160,7 @@
                        'BaselineRegressionPipeline', 'ModeBaselineMulticlassPipeline', 'BaselineMulticlassPipeline',
                        'TimeSeriesBaselineRegressionPipeline', 'TimeSeriesBaselineBinaryPipeline',
                        'TimeSeriesBaselineMulticlassPipeline', 'KNeighborsClassifier',
-                       'SVMClassifier', 'SVMRegressor'}
+                       'SVMClassifier', 'SVMRegressor', 'GAMClassifier', 'GAMRegressor'}
 
 
 def get_importable_subclasses(base_class, used_in_automl=True):
@@ -438,7 +438,26 @@
         return filepath
 
 
-<<<<<<< HEAD
+def deprecate_arg(old_arg, new_arg, old_value, new_value):
+    """Helper to raise warnings when a deprecated arg is used.
+
+    Arguments:
+        old_arg (str): Name of old/deprecated argument.
+        new_arg (str): Name of new argument.
+        old_value (Any): Value the user passed in for the old argument.
+        new_value (Any): Value the user passed in for the new argument.
+
+    Returns:
+        old_value if not None, else new_value
+    """
+    value_to_use = new_value
+    if old_value is not None:
+        warnings.warn(f"Argument '{old_arg}' has been deprecated in favor of '{new_arg}'. "
+                      f"Passing '{old_arg}' in future versions will result in an error.")
+        value_to_use = old_value
+    return value_to_use
+
+
 def make_h2o_ready(X, y=None, supported_problem_types=["binary"]):
     """ Used with H2O estimators like GAMClassifier and GAMRegressor. Converts a given input
         into an H2O-compatible format (h2o.H2OFrame). If y is passed, determines whether it should be cast
@@ -457,13 +476,13 @@
     h2o_error_msg = "H2O is not installed. please install using `pip install h2o`."
     h2o = import_or_raise("h2o", error_msg=h2o_error_msg)
     supported_problem_types = [str(type_) if not isinstance(type_, str) else type_ for type_ in supported_problem_types]
-    X = _convert_to_woodwork_structure(X)
+    X = infer_feature_types(X)
     cat_cols = list(X.select('category').columns)
     X = _convert_woodwork_types_wrapper(X.to_dataframe())
     encoder_output = OrdinalEncoder().fit_transform(X[cat_cols])
     X[cat_cols] = pd.DataFrame(encoder_output)
     if y is not None:
-        y = _convert_to_woodwork_structure(y)
+        y = infer_feature_types(y)
         y = _convert_woodwork_types_wrapper(y.to_series())
         y.name = 'label'
         training_frame = X.merge(y, left_index=True, right_index=True)
@@ -474,24 +493,4 @@
                 ("time series multiclass" in supported_problem_types):
             training_frame[y.name] = training_frame[y.name].asfactor()  # Converts to 'enum' type
         return X, y, training_frame
-    return X
-=======
-def deprecate_arg(old_arg, new_arg, old_value, new_value):
-    """Helper to raise warnings when a deprecated arg is used.
-
-    Arguments:
-        old_arg (str): Name of old/deprecated argument.
-        new_arg (str): Name of new argument.
-        old_value (Any): Value the user passed in for the old argument.
-        new_value (Any): Value the user passed in for the new argument.
-
-    Returns:
-        old_value if not None, else new_value
-    """
-    value_to_use = new_value
-    if old_value is not None:
-        warnings.warn(f"Argument '{old_arg}' has been deprecated in favor of '{new_arg}'. "
-                      f"Passing '{old_arg}' in future versions will result in an error.")
-        value_to_use = old_value
-    return value_to_use
->>>>>>> 31f9226d
+    return X