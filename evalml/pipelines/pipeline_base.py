--- conflicted
+++ resolved
@@ -356,12 +356,7 @@
     @property
     def model_family(self):
         """Returns model family of this pipeline template"""
-<<<<<<< HEAD
-
         return self.estimator.model_family
-=======
-        return self.estimator.model_type
->>>>>>> db21c7a7
 
     @property
     def feature_importances(self):
