import pandas as pd

from .binary_classification_pipeline import BinaryClassificationPipeline
from .multiclass_classification_pipeline import (
    MulticlassClassificationPipeline
)
from .regression_pipeline import RegressionPipeline

from evalml.model_family import ModelFamily
from evalml.pipelines import PipelineBase
from evalml.pipelines.components import (  # noqa: F401
    CatBoostClassifier,
    CatBoostRegressor,
    ComponentBase,
    DateTimeFeaturizer,
    DropNullColumns,
    Estimator,
    Imputer,
    OneHotEncoder,
    RandomForestClassifier,
    StackedEnsembleClassifier,
    StackedEnsembleRegressor,
    StandardScaler,
    TextFeaturizer
)
from evalml.pipelines.components.utils import all_components, get_estimators
from evalml.problem_types import ProblemTypes, handle_problem_types
from evalml.utils import get_logger
from evalml.utils.gen_utils import categorical_dtypes, datetime_dtypes

logger = get_logger(__file__)


def _get_preprocessing_components(X, y, problem_type, text_columns, estimator_class):
    """Given input data, target data and an estimator class, construct a recommended preprocessing chain to be combined with the estimator and trained on the provided data.

    Arguments:
        X (pd.DataFrame): The input data of shape [n_samples, n_features]
        y (pd.Series): The target data of length [n_samples]
        problem_type (ProblemTypes or str): Problem type
        text_columns (list): feature names which should be treated as text features
        estimator_class (class): A class which subclasses Estimator estimator for pipeline

    Returns:
        list[Transformer]: A list of applicable preprocessing components to use with the estimator
    """
    if not isinstance(X, pd.DataFrame):
        X = pd.DataFrame(X)
    pp_components = []
    all_null_cols = X.columns[X.isnull().all()]
    if len(all_null_cols) > 0:
        pp_components.append(DropNullColumns)

    pp_components.append(Imputer)

    if text_columns:
        pp_components.append(TextFeaturizer)

    datetime_cols = X.select_dtypes(include=datetime_dtypes)
    add_datetime_featurizer = len(datetime_cols.columns) > 0
    if add_datetime_featurizer:
        pp_components.append(DateTimeFeaturizer)

    # DateTimeFeaturizer can create categorical columns
    categorical_cols = X.select_dtypes(include=categorical_dtypes)
    if (add_datetime_featurizer or len(categorical_cols.columns) > 0) and estimator_class not in {CatBoostClassifier, CatBoostRegressor}:
        pp_components.append(OneHotEncoder)

    if estimator_class.model_family == ModelFamily.LINEAR_MODEL:
        pp_components.append(StandardScaler)
    return pp_components


def _get_pipeline_base_class(problem_type):
    """Returns pipeline base class for problem_type"""
    if problem_type == ProblemTypes.BINARY:
        return BinaryClassificationPipeline
    elif problem_type == ProblemTypes.MULTICLASS:
        return MulticlassClassificationPipeline
    elif problem_type == ProblemTypes.REGRESSION:
        return RegressionPipeline


<<<<<<< HEAD
def make_pipeline(X, y, estimator, problem_type, custom_hyperparameters=None):
=======
def make_pipeline(X, y, estimator, problem_type, text_columns=None):
>>>>>>> 744c7b8c
    """Given input data, target data, an estimator class and the problem type,
        generates a pipeline class with a preprocessing chain which was recommended based on the inputs.
        The pipeline will be a subclass of the appropriate pipeline base class for the specified problem_type.

   Arguments:
        X (pd.DataFrame): The input data of shape [n_samples, n_features]
        y (pd.Series): The target data of length [n_samples]
        estimator (Estimator): Estimator for pipeline
        problem_type (ProblemTypes or str): Problem type for pipeline to generate
<<<<<<< HEAD
        custom_hyperparameters (dictionary): Dictionary of custom hyperparameters,
            with component name as key and dictionary of parameters as the value
=======
        text_columns (list): feature names which should be treated as text features. Defaults to None.
>>>>>>> 744c7b8c

    Returns:
        class: PipelineBase subclass with dynamically generated preprocessing components and specified estimator

    """
    problem_type = handle_problem_types(problem_type)
    if estimator not in get_estimators(problem_type):
        raise ValueError(f"{estimator.name} is not a valid estimator for problem type")
    preprocessing_components = _get_preprocessing_components(X, y, problem_type, text_columns, estimator)
    complete_component_graph = preprocessing_components + [estimator]

    if custom_hyperparameters:
        if not isinstance(custom_hyperparameters, dict):
            raise ValueError(f"if custom_hyperparameters provided, must be dictionary. Received {type(custom_hyperparameters)}")

    hyperparameters = custom_hyperparameters
    if not isinstance(X, pd.DataFrame):
        X = pd.DataFrame(X)

    base_class = _get_pipeline_base_class(problem_type)

    class GeneratedPipeline(base_class):
        custom_name = f"{estimator.name} w/ {' + '.join([component.name for component in preprocessing_components])}"
        component_graph = complete_component_graph
        custom_hyperparameters = hyperparameters

    return GeneratedPipeline


def make_pipeline_from_components(component_instances, problem_type, custom_name=None):
    """Given a list of component instances and the problem type, an pipeline instance is generated with the component instances.
    The pipeline will be a subclass of the appropriate pipeline base class for the specified problem_type. The pipeline will be
    untrained, even if the input components are already trained. A custom name for the pipeline can optionally be specified;
    otherwise the default pipeline name will be 'Templated Pipeline'.

   Arguments:
        component_instances (list): a list of all of the components to include in the pipeline
        problem_type (str or ProblemTypes): problem type for the pipeline to generate
        custom_name (string): a name for the new pipeline

    Returns:
        Pipeline instance with component instances and specified estimator

    Example:
        >>> components = [Imputer(), StandardScaler(), RandomForestClassifier()]
        >>> pipeline = make_pipeline_from_components(components, problem_type="binary")
        >>> pipeline.describe()

    """
    for i, component in enumerate(component_instances):
        if not isinstance(component, ComponentBase):
            raise TypeError("Every element of `component_instances` must be an instance of ComponentBase")
        if i == len(component_instances) - 1 and not isinstance(component, Estimator):
            raise ValueError("Pipeline needs to have an estimator at the last position of the component list")

    if custom_name and not isinstance(custom_name, str):
        raise TypeError("Custom pipeline name must be a string")
    pipeline_name = custom_name
    problem_type = handle_problem_types(problem_type)

    class TemplatedPipeline(_get_pipeline_base_class(problem_type)):
        custom_name = pipeline_name
        component_graph = [c.__class__ for c in component_instances]
    return TemplatedPipeline({c.name: c.parameters for c in component_instances})


def generate_pipeline_code(element):
    """Creates and returns a string that contains the Python imports and code required for running the EvalML pipeline.

    Arguments:
        element (pipeline instance): The instance of the pipeline to generate string Python code for

    Returns:
        String representation of Python code that can be run separately in order to recreate the pipeline instance.
        Does not include code for custom component implementation
    """
    # hold the imports needed and add code to end
    code_strings = []
    if not isinstance(element, PipelineBase):
        raise ValueError("Element must be a pipeline instance, received {}".format(type(element)))

    component_graph_string = ', '.join([com.__class__.__name__ if com.__class__ not in all_components() else "'{}'".format(com.name) for com in element.component_graph])
    import_strings = [com.__class__.__name__ for com in element.component_graph if com.__class__ in all_components()]
    if import_strings:
        code_strings.append("from evalml.pipelines.components import (\n\t{}\n)".format(",\n\t".join(import_strings)))
    code_strings.append("from {} import {}".format(element.__class__.__bases__[0].__module__, element.__class__.__bases__[0].__name__))
    # check for other attributes associated with pipeline (ie name, custom_hyperparameters)
    pipeline_list = []
    for k, v in sorted(list(filter(lambda item: item[0][0] != '_', element.__class__.__dict__.items())), key=lambda x: x[0]):
        if k == 'component_graph':
            continue
        pipeline_list += ["{} = '{}'".format(k, v)] if isinstance(v, str) else ["{} = {}".format(k, v)]

    pipeline_string = "\t" + "\n\t".join(pipeline_list) + "\n" if len(pipeline_list) else ""
    # create the base string for the pipeline
    base_string = "\nclass {0}({1}):\n" \
                  "\tcomponent_graph = [{2}]\n" \
                  "{3}" \
                  "\nparameters = {4}\n" \
                  "pipeline = {0}(parameters)" \
                  .format(element.__class__.__name__,
                          element.__class__.__bases__[0].__name__,
                          component_graph_string,
                          pipeline_string,
                          element.parameters)
    code_strings.append(base_string)
    return "\n".join(code_strings)


def _make_stacked_ensemble_pipeline(input_pipelines, problem_type):
    """
    Creates a pipeline with a stacked ensemble estimator.

    Arguments:
        input_pipelines (list(PipelineBase or subclass obj)): List of pipeline instances to use as the base estimators for the stacked ensemble.
            This must not be None or an empty list or else EnsembleMissingPipelinesError will be raised.
        problem_type (ProblemType): problem type of pipeline

    Returns:
        Pipeline with appropriate stacked ensemble estimator.
    """
    if problem_type in [ProblemTypes.BINARY, ProblemTypes.MULTICLASS]:
        return make_pipeline_from_components([StackedEnsembleClassifier(input_pipelines)], problem_type, custom_name="Stacked Ensemble Classification Pipeline")
    else:
        return make_pipeline_from_components([StackedEnsembleRegressor(input_pipelines)], problem_type, custom_name="Stacked Ensemble Regression Pipeline")<|MERGE_RESOLUTION|>--- conflicted
+++ resolved
@@ -81,11 +81,7 @@
         return RegressionPipeline
 
 
-<<<<<<< HEAD
-def make_pipeline(X, y, estimator, problem_type, custom_hyperparameters=None):
-=======
-def make_pipeline(X, y, estimator, problem_type, text_columns=None):
->>>>>>> 744c7b8c
+def make_pipeline(X, y, estimator, problem_type, custom_hyperparameters=None, text_columns=None):
     """Given input data, target data, an estimator class and the problem type,
         generates a pipeline class with a preprocessing chain which was recommended based on the inputs.
         The pipeline will be a subclass of the appropriate pipeline base class for the specified problem_type.
@@ -95,12 +91,9 @@
         y (pd.Series): The target data of length [n_samples]
         estimator (Estimator): Estimator for pipeline
         problem_type (ProblemTypes or str): Problem type for pipeline to generate
-<<<<<<< HEAD
         custom_hyperparameters (dictionary): Dictionary of custom hyperparameters,
             with component name as key and dictionary of parameters as the value
-=======
         text_columns (list): feature names which should be treated as text features. Defaults to None.
->>>>>>> 744c7b8c
 
     Returns:
         class: PipelineBase subclass with dynamically generated preprocessing components and specified estimator
