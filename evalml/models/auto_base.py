--- conflicted
+++ resolved
@@ -325,12 +325,8 @@
             scores_to_display.loc["std", c] = std
             scores_to_display.loc["coef of var", c] = std / mean
 
-<<<<<<< HEAD
-        all_objective_scores = all_objective_scores.fillna("-")
-=======
         scores_to_display = scores_to_display.fillna("-")
 
->>>>>>> 7c02b78b
         with pd.option_context('display.float_format', '{:.3f}'.format, 'expand_frame_repr', False):
             self._log(scores_to_display)
 
